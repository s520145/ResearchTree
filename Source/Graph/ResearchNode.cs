﻿// ResearchNode.cs
// Copyright Karel Kroeze, 2020-2020

using System.Collections.Generic;
using System.Globalization;
using System.Linq;
using System.Text;
using RimWorld;
using UnityEngine;
using Verse;
using static FluffyResearchTree.Constants;

namespace FluffyResearchTree
{
    public class ResearchNode : Node
    {
        private static readonly Dictionary<ResearchProjectDef, bool> _buildingPresentCache =
            new Dictionary<ResearchProjectDef, bool>();

        private static readonly Dictionary<ResearchProjectDef, List<ThingDef>> _missingFacilitiesCache =
            new Dictionary<ResearchProjectDef, List<ThingDef>>();

        public ResearchProjectDef Research;

        public ResearchNode( ResearchProjectDef research )
        {
            Research = research;

            // initialize position at vanilla y position, leave x at zero - we'll determine this ourselves
            _pos = new Vector2( 0, research.researchViewY + 1 );
        }

        public List<ResearchNode> Parents
        {
            get
            {
                var parents = InNodes.OfType<ResearchNode>();
                parents.Concat( InNodes.OfType<DummyNode>().Select( dn => dn.Parent ) );
                return parents.ToList();
            }
        }

        public override Color Color
        {
            get
            {
                if ( Highlighted )
                    return GenUI.MouseoverColor;
                if ( Completed )
                    return Assets.ColorCompleted[Research.techLevel];
                if ( Available )
                    return Assets.ColorCompleted[Research.techLevel];
                return Assets.ColorUnavailable[Research.techLevel];
            }
        }

        public override Color EdgeColor
        {
            get
            {
                if ( Highlighted )
                    return GenUI.MouseoverColor;
                if ( Completed )
                    return Assets.ColorCompleted[Research.techLevel];
                if ( Available )
                    return Assets.ColorAvailable[Research.techLevel];
                return Assets.ColorUnavailable[Research.techLevel];
            }
        }

        public List<ResearchNode> Children
        {
            get
            {
                var children = OutNodes.OfType<ResearchNode>();
                children.Concat( OutNodes.OfType<DummyNode>().Select( dn => dn.Child ) );
                return children.ToList();
            }
        }

        public override bool Completed => Research.IsFinished;
        public override bool Available => !Research.IsFinished && ( DebugSettings.godMode || BuildingPresent() );

        public override string Label => Research.LabelCap;

        public static bool BuildingPresent( ResearchProjectDef research )
        {
            if ( DebugSettings.godMode && Prefs.DevMode )
                return true;

            // try get from cache
            bool result;
            if ( _buildingPresentCache.TryGetValue( research, out result ) )
                return result;

            // do the work manually
            if ( research.requiredResearchBuilding == null )
                result = true;
            else
                result = Find.Maps.SelectMany( map => map.listerBuildings.allBuildingsColonist )
                             .OfType<Building_ResearchBench>()
                             .Any( b => research.CanBeResearchedAt( b, true ) );

            if ( result )
                result = research.Ancestors().All( BuildingPresent );

            // update cache
            _buildingPresentCache.Add( research, result );
            return result;
        }

        public static bool TechprintAvailable( ResearchProjectDef research )
        {
            return research.TechprintRequirementMet;
        }

        public static void ClearCaches()
        {
            _buildingPresentCache.Clear();
            _missingFacilitiesCache.Clear();
        }

        public static implicit operator ResearchNode( ResearchProjectDef def )
        {
            return def.ResearchNode();
        }

        public int Matches( string query )
        {
            var culture = CultureInfo.CurrentUICulture;
            query = query.ToLower( culture );

            if ( Research.LabelCap.RawText.ToLower( culture ).Contains( query ) )
                return 1;
            if ( Research.GetUnlockDefsAndDescs()
                         .Any( unlock => unlock.First.LabelCap.RawText.ToLower( culture ).Contains( query ) ) )
                return 2;
            if ( Research.description.ToLower( culture ).Contains( query ) )
                return 3;
            return 0;
        }

        public static List<ThingDef> MissingFacilities( ResearchProjectDef research )
        {
            // try get from cache
            List<ThingDef> missing;
            if ( _missingFacilitiesCache.TryGetValue( research, out missing ) )
                return missing;

            // get list of all researches required before this
            var thisAndPrerequisites = research.Ancestors().Where( rpd => !rpd.IsFinished ).ToList();
            thisAndPrerequisites.Add( research );

            // get list of all available research benches
            var availableBenches = Find.Maps.SelectMany( map => map.listerBuildings.allBuildingsColonist )
                                       .OfType<Building_ResearchBench>();
            var availableBenchDefs = availableBenches.Select( b => b.def ).Distinct();
            missing = new List<ThingDef>();

            // check each for prerequisites
            // TODO: We should really build this list recursively so we can re-use results for prerequisites.
            foreach ( var rpd in thisAndPrerequisites )
            {
                if ( rpd.requiredResearchBuilding == null )
                    continue;

                if ( !availableBenchDefs.Contains( rpd.requiredResearchBuilding ) )
                    missing.Add( rpd.requiredResearchBuilding );

                if ( rpd.requiredResearchFacilities.NullOrEmpty() )
                    continue;

                foreach ( var facility in rpd.requiredResearchFacilities )
                    if ( !availableBenches.Any( b => b.HasFacility( facility ) ) )
                        missing.Add( facility );
            }

            // add to cache
            missing = missing.Distinct().ToList();
            _missingFacilitiesCache.Add( research, missing );
            return missing;
        }

        public bool BuildingPresent()
        {
            return BuildingPresent( Research );
        }

<<<<<<< HEAD
        public bool TechprintAvailable()
        {
            return TechprintAvailable( Research );
        }

=======
>>>>>>> c7c31add
        /// <summary>
        ///     Draw the node, including interactions.
        /// </summary>
        public override void Draw( Rect visibleRect, bool forceDetailedMode = false )
        {
            if ( !IsVisible( visibleRect ) )
            {
                Highlighted = false;
                return;
            }

            var detailedMode = forceDetailedMode ||
                               MainTabWindow_ResearchTree.Instance.ZoomLevel < DetailedModeZoomLevelCutoff;
            var mouseOver = Mouse.IsOver( Rect );
            if ( Event.current.type == EventType.Repaint )
            {
                // researches that are completed or could be started immediately, and that have the required building(s) available
                GUI.color = mouseOver ? GenUI.MouseoverColor : Color;

                if ( mouseOver || Highlighted )
                    GUI.DrawTexture( Rect, Assets.ButtonActive );
                else
                    GUI.DrawTexture( Rect, Assets.Button );

                // grey out center to create a progress bar effect, completely greying out research not started.
                if ( Available )
                {
                    var progressBarRect = Rect.ContractedBy( 3f );
                    GUI.color            =  Assets.ColorAvailable[Research.techLevel];
                    progressBarRect.xMin += Research.ProgressPercent * progressBarRect.width;
                    GUI.DrawTexture( progressBarRect, BaseContent.WhiteTex );
                }

                Highlighted = false;


                // draw the research label
                if ( !Completed && !Available )
                    GUI.color = Color.grey;
                else
                    GUI.color = Color.white;

                if ( detailedMode )
                {
                    Text.Anchor   = TextAnchor.UpperLeft;
                    Text.WordWrap = false;
                    Text.Font     = _largeLabel ? GameFont.Tiny : GameFont.Small;
                    Widgets.Label( LabelRect, Research.LabelCap );
                }
                else
                {
                    Text.Anchor   = TextAnchor.MiddleCenter;
                    Text.WordWrap = false;
                    Text.Font     = GameFont.Medium;
                    Widgets.Label( Rect, Research.LabelCap );
                }

                // draw research cost and icon
                if ( detailedMode )
                {
                    Text.Anchor = TextAnchor.UpperRight;
                    Text.Font   = Research.CostApparent > 1000000 ? GameFont.Tiny : GameFont.Small;
                    Widgets.Label( CostLabelRect, Research.CostApparent.ToStringByStyle( ToStringStyle.Integer ) );
                    GUI.DrawTexture( CostIconRect, !Completed && !Available ? Assets.Lock : Assets.ResearchIcon,
                                     ScaleMode.ScaleToFit );
                }

                Text.WordWrap = true;

                // attach description and further info to a tooltip
                TooltipHandler.TipRegion( Rect, GetResearchTooltipString, Research.GetHashCode() );
                if ( !BuildingPresent() )
                    TooltipHandler.TipRegion( Rect,
<<<<<<< HEAD
                        "Fluffy.ResearchTree.MissingFacilities".Translate( string.Join( ", ",
                            MissingFacilities().Select( td => td.LabelCap ).ToArray() ) ) );
                }
                else if ( !TechprintAvailable() )
                {
                    TooltipHandler.TipRegion(Rect,
                        "Fluffy.ResearchTree.MissingTechprints".Translate(Research.TechprintsApplied, Research.techprintCount));
                }
=======
                                              "Fluffy.ResearchTree.MissingFacilities".Translate( string.Join( ", ",
                                                                                                              MissingFacilities()
                                                                                                                 .Select(
                                                                                                                      td =>
                                                                                                                          td
                                                                                                                             .LabelCap )
                                                                                                                 .ToArray() ) ) );
>>>>>>> c7c31add

                // draw unlock icons
                if ( detailedMode )
                {
                    var unlocks = Research.GetUnlockDefsAndDescs();
                    for ( var i = 0; i < unlocks.Count; i++ )
                    {
                        var iconRect = new Rect(
                            IconsRect.xMax - ( i                + 1 )          * ( IconSize.x + 4f ),
                            IconsRect.yMin + ( IconsRect.height - IconSize.y ) / 2f,
                            IconSize.x,
                            IconSize.y );

                        if ( iconRect.xMin - IconSize.x < IconsRect.xMin &&
                             i             + 1          < unlocks.Count )
                        {
                            // stop the loop if we're about to overflow and have 2 or more unlocks yet to print.
                            iconRect.x = IconsRect.x + 4f;
                            GUI.DrawTexture( iconRect, Assets.MoreIcon, ScaleMode.ScaleToFit );
                            var tip = string.Join( "\n",
                                                   unlocks.GetRange( i, unlocks.Count - i ).Select( p => p.Second )
                                                          .ToArray() );
                            TooltipHandler.TipRegion( iconRect, tip );
                            // new TipSignal( tip, Settings.TipID, TooltipPriority.Pawn ) );
                            break;
                        }

                        // draw icon
                        unlocks[i].First.DrawColouredIcon( iconRect );

                        // tooltip
                        TooltipHandler.TipRegion( iconRect, unlocks[i].Second );
                    }
                }

                if ( mouseOver )
                {
                    // highlight prerequisites if research available
                    if ( Available )
                    {
                        Highlighted = true;
                        foreach ( var prerequisite in GetMissingRequiredRecursive() )
                            prerequisite.Highlighted = true;
                    }
                    // highlight children if completed
                    else if ( Completed )
                    {
                        foreach ( var child in Children )
                            child.Highlighted = true;
                    }
                }
            }

            // if clicked and not yet finished, queue up this research and all prereqs.
            if ( Widgets.ButtonInvisible( Rect ) && Available )
            {
                // LMB is queue operations, RMB is info
                if ( Event.current.button == 0 && !Research.IsFinished )
                {
                    if ( !Queue.IsQueued( this ) )
                    {
                        // if shift is held, add to queue, otherwise replace queue
                        var queue = GetMissingRequiredRecursive()
                                   .Concat( new List<ResearchNode>( new[] {this} ) )
                                   .Distinct();
                        Queue.EnqueueRange( queue, Event.current.shift );
                    }
                    else
                    {
                        Queue.Dequeue( this );
                    }
                }

                if ( DebugSettings.godMode && Prefs.DevMode && Event.current.button == 1 && !Research.IsFinished )
                {
                    Find.ResearchManager.FinishProject( Research );
                    Queue.Notify_InstantFinished();
                }
            }
        }

        /// <summary>
        ///     Get recursive list of all incomplete prerequisites
        /// </summary>
        /// <returns>List<Node> prerequisites</Node></returns>
        public List<ResearchNode> GetMissingRequiredRecursive()
        {
            var parents = Research.prerequisites?.Where( rpd => !rpd.IsFinished ).Select( rpd => rpd.ResearchNode() );
            if ( parents == null )
                return new List<ResearchNode>();
            var allParents = new List<ResearchNode>( parents );
            foreach ( var parent in parents )
                allParents.AddRange( parent.GetMissingRequiredRecursive() );

            return allParents.Distinct().ToList();
        }

<<<<<<< HEAD
        public override bool Completed => Research.IsFinished;
        public override bool Available => !Research.IsFinished && ( DebugSettings.godMode || (BuildingPresent() && TechprintAvailable()));

=======
>>>>>>> c7c31add
        public List<ThingDef> MissingFacilities()
        {
            return MissingFacilities( Research );
        }

        /// <summary>
        ///     Creates text version of research description and additional unlocks/prereqs/etc sections.
        /// </summary>
        /// <returns>string description</returns>
        private string GetResearchTooltipString()
        {
            // start with the descripton
            var text = new StringBuilder();
            text.AppendLine( Research.description );
            text.AppendLine();

            if ( Queue.IsQueued( this ) )
            {
                text.AppendLine( "Fluffy.ResearchTree.LClickRemoveFromQueue".Translate() );
            }
            else
            {
                text.AppendLine( "Fluffy.ResearchTree.LClickReplaceQueue".Translate() );
                text.AppendLine( "Fluffy.ResearchTree.SLClickAddToQueue".Translate() );
            }

            if ( DebugSettings.godMode ) text.AppendLine( "Fluffy.ResearchTree.RClickInstaFinish".Translate() );


            return text.ToString();
        }

        public void DrawAt( Vector2 pos, Rect visibleRect, bool forceDetailedMode = false )
        {
            SetRects( pos );
            Draw( visibleRect, forceDetailedMode );
            SetRects();
        }
    }
}<|MERGE_RESOLUTION|>--- conflicted
+++ resolved
@@ -185,15 +185,12 @@
         {
             return BuildingPresent( Research );
         }
-
-<<<<<<< HEAD
+        
         public bool TechprintAvailable()
         {
             return TechprintAvailable( Research );
         }
-
-=======
->>>>>>> c7c31add
+        
         /// <summary>
         ///     Draw the node, including interactions.
         /// </summary>
@@ -267,7 +264,6 @@
                 TooltipHandler.TipRegion( Rect, GetResearchTooltipString, Research.GetHashCode() );
                 if ( !BuildingPresent() )
                     TooltipHandler.TipRegion( Rect,
-<<<<<<< HEAD
                         "Fluffy.ResearchTree.MissingFacilities".Translate( string.Join( ", ",
                             MissingFacilities().Select( td => td.LabelCap ).ToArray() ) ) );
                 }
@@ -276,15 +272,6 @@
                     TooltipHandler.TipRegion(Rect,
                         "Fluffy.ResearchTree.MissingTechprints".Translate(Research.TechprintsApplied, Research.techprintCount));
                 }
-=======
-                                              "Fluffy.ResearchTree.MissingFacilities".Translate( string.Join( ", ",
-                                                                                                              MissingFacilities()
-                                                                                                                 .Select(
-                                                                                                                      td =>
-                                                                                                                          td
-                                                                                                                             .LabelCap )
-                                                                                                                 .ToArray() ) ) );
->>>>>>> c7c31add
 
                 // draw unlock icons
                 if ( detailedMode )
@@ -382,12 +369,9 @@
             return allParents.Distinct().ToList();
         }
 
-<<<<<<< HEAD
         public override bool Completed => Research.IsFinished;
         public override bool Available => !Research.IsFinished && ( DebugSettings.godMode || (BuildingPresent() && TechprintAvailable()));
 
-=======
->>>>>>> c7c31add
         public List<ThingDef> MissingFacilities()
         {
             return MissingFacilities( Research );

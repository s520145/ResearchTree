// ResearchNode.cs
// Copyright Karel Kroeze, 2020-2020

using System.Collections.Generic;
using System.Linq;
using System.Text;
using RimWorld;
using UnityEngine;
using Verse;

namespace FluffyResearchTree;

public class ResearchNode : Node
{
    private static readonly HashSet<ResearchNode> HoverHighlightedNodes = [];

    private static ResearchNode _currentHoverSource;

    private static readonly Dictionary<ResearchProjectDef, bool> _buildingPresentCache = [];

    private static readonly Dictionary<ResearchProjectDef, List<ThingDef>> _missingFacilitiesCache = [];

    private bool availableCache;

    private readonly int cacheOrder;

    private int currentCacheOrder;

    private bool hasRefreshedAvailability;
    private bool hasRefreshedBuildings;
    private bool hasRefreshedFacilities;

<<<<<<< HEAD
    // --- 研究台/设施短期缓存（60 ticks 刷新一次） ---
    private static int _benchesCacheTick = -1;
    private static List<Building_ResearchBench> _benchesCached;
    private static HashSet<ThingDef> _benchDefsCached;

    [System.Runtime.CompilerServices.MethodImpl(System.Runtime.CompilerServices.MethodImplOptions.AggressiveInlining)]
    private static void RefreshBenchCacheIfNeeded()
=======
    public readonly ResearchProjectDef Research;


    public ResearchNode(ResearchProjectDef research, int order)
>>>>>>> 0391d4a8
    {
        int now = Find.TickManager?.TicksGame ?? 0;
        if (_benchesCacheTick != -1 && now - _benchesCacheTick < 60 &&
            _benchesCached != null && _benchDefsCached != null)
            return;

        _benchesCacheTick = now;

        // 收集所有殖民者研究台
        var benches = new List<Building_ResearchBench>(64);
        var maps = Find.Maps;
        for (int mi = 0; mi < maps.Count; mi++)
        {
            var list = maps[mi].listerBuildings.allBuildingsColonist;
            for (int bi = 0; bi < list.Count; bi++)
                if (list[bi] is Building_ResearchBench rb)
                    benches.Add(rb);
        }
        _benchesCached = benches;

        // 研究台 def 去重
        var defs = new HashSet<ThingDef>();
        for (int i = 0; i < benches.Count; i++)
            defs.Add(benches[i].def);
        _benchDefsCached = defs;
    }

    private static void RegisterHoverHighlight(ResearchNode node)
    {
        if (node == null)
        {
            return;
        }

        node.Highlighted = true;
        HoverHighlightedNodes.Add(node);
    }

    private static void ClearHoverHighlights()
    {
        if (HoverHighlightedNodes.Count == 0)
        {
            return;
        }

        var instance = MainTabWindow_ResearchTree.Instance;
        foreach (var node in HoverHighlightedNodes)
        {
            if (node == null)
            {
                continue;
            }

            if (instance != null && instance.IsHighlighted(node.Research))
            {
                continue;
            }

            node.Highlighted = false;
        }

        HoverHighlightedNodes.Clear();
    }

    public ResearchNode(ResearchProjectDef research, int order)
    {
        Research = research;
        _pos = new Vector2(0f, research.researchViewY + 1f);
        cacheOrder = order;
        currentCacheOrder = Assets.TotalAmountOfResearch;
    }

    public static implicit operator ResearchNode(ResearchProjectDef def)
    {
        return def.ResearchNode();
    }

    private bool buildingPresent(ResearchProjectDef research)
    {
        if (DebugSettings.godMode && Prefs.DevMode)
        {
            return true;
        }

        var hasCache = _buildingPresentCache.TryGetValue(research, out var value);

        if (!Assets.RefreshResearch && hasCache || hasRefreshedBuildings && hasCache)
        {
            return value;
        }

        if (currentCacheOrder < Assets.TotalAmountOfResearch && hasCache)
        {
            currentCacheOrder++;
            return value;
        }

        hasRefreshedBuildings = true;

        value = research.requiredResearchBuilding == null || Find.Maps
            .SelectMany(map => map.listerBuildings.allBuildingsColonist).OfType<Building_ResearchBench>()
            .Any(b => research.CanBeResearchedAt(b, true));
        if (value)
        {
            value = research.Ancestors().All(buildingPresent);
        }

        _buildingPresentCache[research] = value;
        return value;
    }

    private void buildTips()
    {
        if (Queue._draggedNode != null)
        {
            return;
        }

        var researchTooltipString = getResearchTooltipString();
        var missingFacilities = MissingFacilities();
        if (missingFacilities?.Any() == true)
        {
            researchTooltipString.AppendLine();
            researchTooltipString.AppendLine("Fluffy.ResearchTree.MissingFacilities".Translate(string.Join(", ",
                missingFacilities.Select(td => td.LabelCap).ToArray())));
        }

        if (!Research.TechprintRequirementMet)
        {
            researchTooltipString.AppendLine();
            researchTooltipString.AppendLine("Fluffy.ResearchTree.MissingTechprints".Translate(
                Research.TechprintsApplied,
                Research.techprintCount));
        }

        if (!Research.InspectionRequirementsMet)
        {
            researchTooltipString.AppendLine();
            researchTooltipString.AppendLine("MissingGravEngineInspection".Translate());
        }

        if (!Research.AnalyzedThingsRequirementsMet)
        {
            researchTooltipString.AppendLine();
            researchTooltipString.AppendLine("Fluffy.ResearchTree.MissingStudiedThings".Translate(string.Join(", ",
                Research.requiredAnalyzed.Select(def => def.LabelCap))));
        }

        if (!Research.PlayerMechanitorRequirementMet)
        {
            researchTooltipString.AppendLine();
            researchTooltipString.AppendLine("Fluffy.ResearchTree.MissingMechanitorRequirement".Translate());
        }

        if (Assets.UsingVanillaVehiclesExpanded)
        {
            var valueArray = new object[] { Research, null };
            var boolResult = (bool)Assets.IsDisabledMethod.Invoke(null, valueArray);

            if (boolResult)
            {
                researchTooltipString.AppendLine();
                var wreck = (ThingDef)valueArray[1];
                if (wreck != null)
                {
                    researchTooltipString.AppendLine();
                    researchTooltipString.AppendLine("VVE_WreckNotRestored".Translate(wreck.LabelCap));
                }
            }
        }

        if (Assets.IsBlockedByGrimworld(Research))
        {
            researchTooltipString.AppendLine();
            researchTooltipString.AppendLine("Fluffy.ResearchTree.GrimworldDoesNotAllow".Translate());
        }

        if (Assets.IsBlockedByWorldTechLevel(Research))
        {
            researchTooltipString.AppendLine();
            researchTooltipString.AppendLine("Fluffy.ResearchTree.WorldTechLevelDoesNotAllow".Translate());
        }

        if (Assets.IsBlockedByMedievalOverhaul(Research))
        {
            researchTooltipString.AppendLine();
            if (Assets.TryGetBlockingSchematicFromMedievalOverhaul(Research, out var thingLabel))
            {
                researchTooltipString.AppendLine("DankPyon_RequiredSchematic".Translate() + $": {thingLabel}");
            }
            else
            {
                researchTooltipString.AppendLine("DankPyon_RequiredSchematic".Translate());
            }
        }

        if (Assets.SemiRandomResearchLoaded && Assets.SemiResearchEnabled)
        {
            researchTooltipString.AppendLine();
            researchTooltipString.AppendLine("Fluffy.ResearchTree.SemiRandomResearchLoaded".Translate());
        }

        if (Assets.UsingRimedieval && !Assets.RimedievalAllowedResearchDefs.Contains(Research))
        {
            researchTooltipString.AppendLine();
            researchTooltipString.AppendLine("Fluffy.ResearchTree.RimedievalDoesNotAllow".Translate());
        }

        TooltipHandler_Modified.TipRegion(Rect, researchTooltipString.ToString());
    }

    private bool getCacheValue()
    {
        if (!Assets.RefreshResearch || hasRefreshedAvailability)
        {
            return availableCache;
        }

        if (currentCacheOrder < Assets.TotalAmountOfResearch)
        {
            currentCacheOrder++;
            return availableCache;
        }

        hasRefreshedAvailability = true;

        if (missingFacilities(Research).Any() || Assets.SemiRandomResearchLoaded && Assets.SemiResearchEnabled ||
            Assets.UsingRimedieval && !Assets.RimedievalAllowedResearchDefs.Contains(Research) ||
            !Research.TechprintRequirementMet || !Research.InspectionRequirementsMet ||
            Research.requiredResearchBuilding != null && !Research.PlayerHasAnyAppropriateResearchBench ||
            !Research.PlayerMechanitorRequirementMet || !Research.AnalyzedThingsRequirementsMet)
        {
            availableCache = false;
            return availableCache;
        }

        object[] parameters = [Research, null];
        if (Assets.UsingVanillaVehiclesExpanded)
        {
            var boolResult = (bool)Assets.IsDisabledMethod.Invoke(null, parameters);
            if (boolResult)
            {
                availableCache = false;
                return availableCache;
            }
        }

        if (Assets.IsBlockedByGrimworld(Research) || Assets.IsBlockedByWorldTechLevel(Research) ||
            Assets.IsBlockedByMedievalOverhaul(Research))
        {
            availableCache = false;
            return availableCache;
        }

        if (Research.prerequisites?.Any() != true && Research.hiddenPrerequisites?.Any() != true)
        {
            availableCache = true;
            return availableCache;
        }

        if (Research.prerequisites?.Any() == true)
        {
            foreach (var researchPrerequisite in Research.prerequisites)
            {
                if (researchPrerequisite.IsFinished)
                {
                    continue;
                }

                var prerequisiteNode = researchPrerequisite.ResearchNode();
                if (prerequisiteNode == null || !prerequisiteNode.Available)
                {
                    availableCache = false;
                    return availableCache;
                }
            }
        }

        if (Research.hiddenPrerequisites?.Any() == true)
        {
            foreach (var researchPrerequisite in Research.hiddenPrerequisites)
            {
                if (researchPrerequisite.IsFinished)
                {
                    continue;
                }

                var prerequisiteNode = researchPrerequisite.ResearchNode();
                if (prerequisiteNode == null || !prerequisiteNode.Available)
                {
                    availableCache = false;
                    return availableCache;
                }
            }
        }

        availableCache = true;
        return availableCache;
    }

    private StringBuilder getResearchTooltipString()
    {
<<<<<<< HEAD
        if (DebugSettings.godMode && Prefs.DevMode) return true;

        if (_buildingPresentCache.TryGetValue(research, out var value))
        {
            if (!Assets.RefreshResearch || hasRefreshedBuildings) return value;
            if (currentCacheOrder < Assets.TotalAmountOfResearch)
            {
                currentCacheOrder++;
                return value;
            }
        }

        hasRefreshedBuildings = true;

        // 刷新 60tick 研究台缓存
        RefreshBenchCacheIfNeeded();

        // 是否存在可进行该研究的“任一”研究台
        bool anyBenchOk = (research.requiredResearchBuilding == null);
        if (!anyBenchOk)
        {
            for (int i = 0; i < _benchesCached.Count; i++)
            {
                if (research.CanBeResearchedAt(_benchesCached[i], true)) { anyBenchOk = true; break; }
            }
        }

        value = anyBenchOk;

        // 若本项目可做，则其祖先也必须可做
        if (value)
        {
            var ancestors = research.Ancestors();
            for (int i = 0; i < ancestors.Count; i++)
            {
                if (!buildingPresent(ancestors[i])) { value = false; break; }
            }
        }

        _buildingPresentCache[research] = value;
        return value;
    }


    public static implicit operator ResearchNode(ResearchProjectDef def)
    {
        return def.ResearchNode();
=======
        var stringBuilder = new StringBuilder();
        stringBuilder.AppendLine(Research.LabelCap.Colorize(ColoredText.TipSectionTitleColor) + "\n");
        stringBuilder.AppendLine(Research.description);

        if(!Assets.SemiRandomResearchLoaded)
        {
            stringBuilder.AppendLine();
            // TODO: Add settings so that shortcut key tips can be hidden
            if(Queue.IsQueued(this))
            {
                stringBuilder.AppendLine(
                    "Fluffy.ResearchTree.LClickRemoveFromQueue".Translate().Colorize(ColoredText.SubtleGrayColor));
                stringBuilder.AppendLine(
                    "Fluffy.ResearchTree.CLClickMoveToFrontOfQueue".Translate().Colorize(ColoredText.SubtleGrayColor));
            } else
            {
                if(FluffyResearchTreeMod.instance.Settings.ReverseShift)
                {
                    stringBuilder.AppendLine(
                        "Fluffy.ResearchTree.LClickAddToQueue".Translate().Colorize(ColoredText.SubtleGrayColor));
                    stringBuilder.AppendLine(
                        "Fluffy.ResearchTree.SLClickReplaceQueue".Translate().Colorize(ColoredText.SubtleGrayColor));
                } else
                {
                    stringBuilder.AppendLine(
                        "Fluffy.ResearchTree.LClickReplaceQueue".Translate().Colorize(ColoredText.SubtleGrayColor));
                    stringBuilder.AppendLine(
                        "Fluffy.ResearchTree.SLClickAddToQueue".Translate().Colorize(ColoredText.SubtleGrayColor));
                }
                stringBuilder.AppendLine(
                    "Fluffy.ResearchTree.CLClickAddToFrontOfQueue".Translate().Colorize(ColoredText.SubtleGrayColor));
            }
        }

        stringBuilder.AppendLine(
            "Fluffy.ResearchTree.SRClickShowInfo".Translate().Colorize(ColoredText.SubtleGrayColor));
        if (DebugSettings.godMode)
        {
            stringBuilder.AppendLine("Fluffy.ResearchTree.RClickInstaFinishNew".Translate()
                .Colorize(ColoredText.SubtleGrayColor));
        }

        return stringBuilder;
>>>>>>> 0391d4a8
    }

    private List<ThingDef> missingFacilities(ResearchProjectDef research)
    {
        // 先读缓存
        if (_missingFacilitiesCache.TryGetValue(research, out var cached))
        {
            if (!Assets.RefreshResearch || hasRefreshedFacilities) return cached;
            if (currentCacheOrder < Assets.TotalAmountOfResearch)
            {
                currentCacheOrder++;
                return cached;
            }
        }

        hasRefreshedFacilities = true;

        // 刷新 60tick 研究台缓存
        RefreshBenchCacheIfNeeded();

        // 本项目 + 未完成祖先（且自身没可用研究台）
        var chain = new List<ResearchProjectDef>(8);
        var ancestors = research.Ancestors();
        for (int i = 0; i < ancestors.Count; i++)
        {
            var a = ancestors[i];
            if (!a.IsFinished && !a.PlayerHasAnyAppropriateResearchBench)
                chain.Add(a);
        }
        chain.Add(research);

        var missing = new List<ThingDef>(4);

        for (int i = 0; i < chain.Count; i++)
        {
            var item = chain[i];

            // 必需研究台
            var reqBench = item.requiredResearchBuilding;
            if (reqBench != null && !_benchDefsCached.Contains(reqBench))
                missing.Add(reqBench);

            // 必需设施
            var reqFacs = item.requiredResearchFacilities;
            if (reqFacs == null || reqFacs.Count == 0) continue;

            for (int f = 0; f < reqFacs.Count; f++)
            {
                var fac = reqFacs[f];
                bool anyHas = false;
                for (int b = 0; b < _benchesCached.Count; b++)
                {
                    if (_benchesCached[b].HasFacility(fac)) { anyHas = true; break; }
                }
                if (!anyHas) missing.Add(fac);
            }
        }

        // 去重
        if (missing.Count > 1)
        {
            var hs = new HashSet<ThingDef>(missing);
            missing = new List<ThingDef>(hs);
        }

        _missingFacilitiesCache[research] = missing;
        return missing;
    }

<<<<<<< HEAD
=======
    private List<ThingDef> MissingFacilities()
    {
        return missingFacilities(Research);
    }
>>>>>>> 0391d4a8

    public bool BuildingPresent()
    {
        return buildingPresent(Research);
    }

    public void ClearInstanceCaches()
    {
        hasRefreshedAvailability = false;
        hasRefreshedBuildings = false;
        hasRefreshedFacilities = false;
        currentCacheOrder = cacheOrder;
    }

    public override void Draw(Rect visibleRect, bool forceDetailedMode = false)
    {
        if (!IsWithinViewport(visibleRect) || !IsVisible)
        {
            Highlighted = false;
            return;
        }

        if (MainTabWindow_ResearchTree.Instance.IsHighlighted(Research))
        {
            Highlighted = true;
        }

        var detailedMode = forceDetailedMode ||
                           MainTabWindow_ResearchTree.Instance.ZoomLevel < Constants.DetailedModeZoomLevelCutoff;
        var mouseOver = Mouse.IsOver(Rect) || Rect.Contains(Event.current.mousePosition);
        if (MainTabWindow_ResearchTree.Instance.IsQuickSearchWidgetActive())
        {
            mouseOver = false;
        }

        if (!mouseOver && _currentHoverSource == this)
        {
            ClearHoverHighlights();
            _currentHoverSource = null;
        }

        if (Event.current.type == EventType.Repaint)
        {
            // researches that are completed or could be started immediately, and that have the required building(s) available
            //GUI.color = Mouse.IsOver(Rect) ? GenUI.MouseoverColor : Color;
            var color = mouseOver ? GenUI.MouseoverColor : Color;

            if (mouseOver || Highlighted)
            {
                FastGUI.DrawTextureFast(Rect, Assets.ButtonActive, color);
            }
            else
            {
                FastGUI.DrawTextureFast(Rect, Assets.Button, color);
            }

            // grey out center to create a progress bar effect, completely greying out research not started.
            if (Available)
            {
                var position = Rect.ContractedBy(3f);
                //GUI.color = Assets.ColorAvailable[Research.techLevel];
                color = Assets.ColorAvailable[Research.techLevel];
                position.xMin += Research.ApparentPercent() * position.width;
                FastGUI.DrawTextureFast(position, BaseContent.WhiteTex, color);
            }

            Highlighted = false;
            if (!Completed && !Available)
            {
                GUI.color = Color.grey;
            }
            else
            {
                GUI.color = Color.white;
            }

            if (detailedMode)
            {
                Text.Anchor = TextAnchor.UpperLeft;
                Text.WordWrap = false;
                Text.Font = _largeLabel ? GameFont.Tiny : GameFont.Small;
                Widgets.Label(LabelRect, Research.LabelCap);
            }
            else
            {
                Text.Anchor = TextAnchor.MiddleCenter;
                Text.WordWrap = false;
                Text.Font = GameFont.Medium;
                Widgets.Label(Rect, Research.LabelCap);
            }

            // draw research cost and icon
            if (detailedMode)
            {
                Text.Anchor = TextAnchor.UpperRight;
                var costString = $"{Research.CostApparent.ToStringByStyle(ToStringStyle.Integer)}";
                if (!Research.IsFinished)
                {
                    costString =
                        $"{Research.ProgressApparent.ToStringByStyle(ToStringStyle.Integer)}/{Research.CostApparent.ToStringByStyle(ToStringStyle.Integer)}";
                }

                Text.Font = costString.Length > 6 ? GameFont.Tiny : GameFont.Small;
                Widgets.Label(CostLabelRect, costString);
                var researchIcon = !Completed && !Available ? Assets.Lock : Assets.ResearchIcon;
                GUI.DrawTexture(CostIconRect, researchIcon, ScaleMode.ScaleToFit);
            }

            Text.WordWrap = true;
            buildTips();

            // draw unlock icons
            if (detailedMode)
            {
                var unlockDefsAndDescs = Research.GetUnlockDefsAndDescriptions();
                for (var i = 0; i < unlockDefsAndDescs.Count; i++)
                {
                    var rect = new Rect(IconsRect.xMax - ((i + 1) * (Constants.IconSize.x + 4f)),
                        IconsRect.yMin + ((IconsRect.height - Constants.IconSize.y) / 2f), Constants.IconSize.x,
                        Constants.IconSize.y);
                    if (rect.xMin - Constants.IconSize.x < IconsRect.xMin && i + 1 < unlockDefsAndDescs.Count)
                    {
                        rect.x = IconsRect.x + 4f;
                        GUI.DrawTexture(rect, Assets.MoreIcon, ScaleMode.ScaleToFit);
                        var text = string.Join("\n",
                            (from p in unlockDefsAndDescs.GetRange(i, unlockDefsAndDescs.Count - i)
                             select p.Second).ToArray());
                        TooltipHandler.TipRegion(rect, text);
                        break;
                    }

                    Widgets.DefIcon(rect, unlockDefsAndDescs[i].First);
                    if (Queue._draggedNode == null)
                    {
                        TooltipHandler_Modified.TipRegionIfEnabled(rect, unlockDefsAndDescs[i].Second);
                    }
                }
            }

            if (mouseOver)
            {
                ClearHoverHighlights();
                _currentHoverSource = this;

                if (Completed)
                {
                    foreach (var child in Children)
                    {
                        RegisterHoverHighlight(child);
                    }
                }
                else
                {
                    RegisterHoverHighlight(this);
                    foreach (var item in GetMissingRequiredRecursive())
                    {
                        RegisterHoverHighlight(item);
                    }
                }
            }
        }

        if (!Widgets.ButtonInvisible(Rect))
        {
            return;
        }

        if (Event.current.button == Constants.LeftClick || Event.current.button == Constants.RightClick)
        {
            UI.UnfocusCurrentControl();
        }

        if (Event.current.button == Constants.RightClick && !Event.current.shift)
        {
            var researchCard = new Dialog_ResearchInfoCard(Research);
            Find.WindowStack.Add(researchCard);
            return;
        }

        if (!Available)
        {
            return;
        }

        if (Event.current.button == Constants.LeftClick && Event.current.control && !Research.IsFinished)
        {
            Queue.EnqueueRangeFirst(GetMissingRequired());
        }

        if (Event.current.button == Constants.LeftClick && !Event.current.control && !Research.IsFinished)
        {
            if (!Queue.IsQueued(this))
            {
                var add = Event.current.shift != FluffyResearchTreeMod.instance.Settings.ReverseShift;
                Queue.EnqueueRange(GetMissingRequired(), add);
            }
            else
            {
                Queue.TryDequeue(this);
            }
        }

        if (Event.current.button != Constants.RightClick && !Event.current.shift)
        {
            return;
        }

        if (Event.current.button == Constants.LeftClick && Event.current.shift)
        {
            return;
        }

        if (!DebugSettings.godMode || !Prefs.DevMode || Research.IsFinished)
        {
            return;
        }

        // Shift + RClick + dev.godMod  finish this and start next
        Queue.Notify_InstantFinished(this);
    }

<<<<<<< HEAD
=======
    public void DrawAt(Vector2 pos, Rect visibleRect, bool forceDetailedMode = false)
    {
        SetRects(pos);
        Draw(visibleRect, forceDetailedMode);
        SetRects();
    }

    public List<ResearchNode> GetMissingRequired()
    {
        return GetMissingRequiredRecursive()
            .Concat(new List<ResearchNode>([this]))
            .Distinct()
            .ToList();
    }

>>>>>>> 0391d4a8
    public List<ResearchNode> GetMissingRequiredRecursive()
    {
        // 显式栈 + 去重，一次遍历；与原语义等价（不含 this）
        var result = new List<ResearchNode>(8);
        var seen = new HashSet<ResearchNode>();
        var stack = new List<ResearchNode>(8);

        void PushPrereqs(ResearchProjectDef rpd)
        {
            var pre = rpd.prerequisites;
            if (pre != null)
                for (int i = 0; i < pre.Count; i++)
                    if (!pre[i].IsFinished)
                    {
                        var n = pre[i].ResearchNode();
                        if (seen.Add(n)) stack.Add(n);
                    }

            var hid = rpd.hiddenPrerequisites;
            if (hid != null)
                for (int i = 0; i < hid.Count; i++)
                    if (!hid[i].IsFinished)
                    {
                        var n = hid[i].ResearchNode();
                        if (seen.Add(n)) stack.Add(n);
                    }
        }

        PushPrereqs(Research);

        while (stack.Count > 0)
        {
            var node = stack[stack.Count - 1];
            stack.RemoveAt(stack.Count - 1);
            result.Add(node);
            PushPrereqs(node.Research);
        }

        return result;
    }

<<<<<<< HEAD
    public List<ResearchNode> GetMissingRequired()
    {
        var list = GetMissingRequiredRecursive();
        if (!list.Contains(this)) list.Add(this);
        return list;
    }


    private List<ThingDef> MissingFacilities()
    {
        return missingFacilities(Research);
    }

    private void buildTips()
=======
    // TODO: The above code for handling key events should be extracted into a public method,
    //       so that the consistency of shortcut keys can be maintained.
    //       However, left-clicking on a node will probably conflict with the original view.
    //       We will try it out, but that’s it for now.
    public void HandleVanillaNodeClickEvent()
>>>>>>> 0391d4a8
    {
        if (!Available)
        {
            return;
        }

        if (Input.GetKey(KeyCode.LeftShift) && !Completed)
        {
            if (!Queue.IsQueued(this))
            {
                Queue.EnqueueRange(GetMissingRequired(), Event.current.shift);
            }
            else
            {
                Queue.TryDequeue(this);
            }
        }
        else if (Input.GetKey(KeyCode.LeftControl) && !Completed)
        {
            Queue.EnqueueRangeFirst(GetMissingRequired());
        }
    }

    public List<ResearchNode> Parents
    {
        get
        {
            var enumerable = InNodes.OfType<ResearchNode>();
            enumerable = enumerable.Concat(from dn in InNodes.OfType<DummyNode>()
                                           select dn.Parent);
            return enumerable.ToList();
        }
    }

    public override Color Color
    {
        get
        {
            if (Highlighted)
            {
                return GenUI.MouseoverColor;
            }

            if (Completed)
            {
                return Assets.ColorCompleted.TryGetValue(Research.techLevel);
            }

            return Available
                ? Assets.ColorCompleted.TryGetValue(Research.techLevel)
                : Assets.ColorUnavailable.TryGetValue(Research.techLevel);
        }
    }

    public override Color EdgeColor
    {
        get
        {
            if (Highlighted)
            {
                return GenUI.MouseoverColor;
            }

            if (Completed)
            {
                return Assets.ColorCompleted.TryGetValue(Research.techLevel);
            }

            return Available
                ? Assets.ColorAvailable.TryGetValue(Research.techLevel)
                : Assets.ColorUnavailable.TryGetValue(Research.techLevel);
        }
<<<<<<< HEAD

        TooltipHandler_Modified.TipRegionIfEnabled(Rect, researchTooltipString.ToString());
=======
>>>>>>> 0391d4a8
    }

    public List<ResearchNode> Children
    {
        get
        {
            var enumerable = OutNodes.OfType<ResearchNode>();
            enumerable = enumerable.Concat(from dn in OutNodes.OfType<DummyNode>()
                                           select dn.Child);
            return enumerable.ToList();
        }
    }

    public override string Label => Research.LabelCap;

    public override bool Completed => Research.IsFinished;

    public override bool Available
    {
        get
        {
            if (Research.IsFinished || Research.IsAnomalyResearch())
            {
                return false;
            }

            return FluffyResearchTreeMod.instance.Settings.LoadType == Constants.LoadTypeDoNotGenerateResearchTree
                   || DebugSettings.godMode || getCacheValue();
        }
    }

    public override bool IsVisible =>
        !Assets.IsBlockedBySOS2(Research) && !Assets.IsHiddenByTechLevelRestrictions(Research);
}<|MERGE_RESOLUTION|>--- conflicted
+++ resolved
@@ -1,930 +1,849 @@
-// ResearchNode.cs
-// Copyright Karel Kroeze, 2020-2020
-
-using System.Collections.Generic;
-using System.Linq;
-using System.Text;
-using RimWorld;
-using UnityEngine;
-using Verse;
-
-namespace FluffyResearchTree;
-
-public class ResearchNode : Node
-{
-    private static readonly HashSet<ResearchNode> HoverHighlightedNodes = [];
-
-    private static ResearchNode _currentHoverSource;
-
-    private static readonly Dictionary<ResearchProjectDef, bool> _buildingPresentCache = [];
-
-    private static readonly Dictionary<ResearchProjectDef, List<ThingDef>> _missingFacilitiesCache = [];
-
-    private bool availableCache;
-
-    private readonly int cacheOrder;
-
-    private int currentCacheOrder;
-
-    private bool hasRefreshedAvailability;
-    private bool hasRefreshedBuildings;
-    private bool hasRefreshedFacilities;
-
-<<<<<<< HEAD
-    // --- 研究台/设施短期缓存（60 ticks 刷新一次） ---
-    private static int _benchesCacheTick = -1;
-    private static List<Building_ResearchBench> _benchesCached;
-    private static HashSet<ThingDef> _benchDefsCached;
-
-    [System.Runtime.CompilerServices.MethodImpl(System.Runtime.CompilerServices.MethodImplOptions.AggressiveInlining)]
-    private static void RefreshBenchCacheIfNeeded()
-=======
-    public readonly ResearchProjectDef Research;
-
-
-    public ResearchNode(ResearchProjectDef research, int order)
->>>>>>> 0391d4a8
-    {
-        int now = Find.TickManager?.TicksGame ?? 0;
-        if (_benchesCacheTick != -1 && now - _benchesCacheTick < 60 &&
-            _benchesCached != null && _benchDefsCached != null)
-            return;
-
-        _benchesCacheTick = now;
-
-        // 收集所有殖民者研究台
-        var benches = new List<Building_ResearchBench>(64);
-        var maps = Find.Maps;
-        for (int mi = 0; mi < maps.Count; mi++)
-        {
-            var list = maps[mi].listerBuildings.allBuildingsColonist;
-            for (int bi = 0; bi < list.Count; bi++)
-                if (list[bi] is Building_ResearchBench rb)
-                    benches.Add(rb);
-        }
-        _benchesCached = benches;
-
-        // 研究台 def 去重
-        var defs = new HashSet<ThingDef>();
-        for (int i = 0; i < benches.Count; i++)
-            defs.Add(benches[i].def);
-        _benchDefsCached = defs;
-    }
-
-    private static void RegisterHoverHighlight(ResearchNode node)
-    {
-        if (node == null)
-        {
-            return;
-        }
-
-        node.Highlighted = true;
-        HoverHighlightedNodes.Add(node);
-    }
-
-    private static void ClearHoverHighlights()
-    {
-        if (HoverHighlightedNodes.Count == 0)
-        {
-            return;
-        }
-
-        var instance = MainTabWindow_ResearchTree.Instance;
-        foreach (var node in HoverHighlightedNodes)
-        {
-            if (node == null)
-            {
-                continue;
-            }
-
-            if (instance != null && instance.IsHighlighted(node.Research))
-            {
-                continue;
-            }
-
-            node.Highlighted = false;
-        }
-
-        HoverHighlightedNodes.Clear();
-    }
-
-    public ResearchNode(ResearchProjectDef research, int order)
-    {
-        Research = research;
-        _pos = new Vector2(0f, research.researchViewY + 1f);
-        cacheOrder = order;
-        currentCacheOrder = Assets.TotalAmountOfResearch;
-    }
-
-    public static implicit operator ResearchNode(ResearchProjectDef def)
-    {
-        return def.ResearchNode();
-    }
-
-    private bool buildingPresent(ResearchProjectDef research)
-    {
-        if (DebugSettings.godMode && Prefs.DevMode)
-        {
-            return true;
-        }
-
-        var hasCache = _buildingPresentCache.TryGetValue(research, out var value);
-
-        if (!Assets.RefreshResearch && hasCache || hasRefreshedBuildings && hasCache)
-        {
-            return value;
-        }
-
-        if (currentCacheOrder < Assets.TotalAmountOfResearch && hasCache)
-        {
-            currentCacheOrder++;
-            return value;
-        }
-
-        hasRefreshedBuildings = true;
-
-        value = research.requiredResearchBuilding == null || Find.Maps
-            .SelectMany(map => map.listerBuildings.allBuildingsColonist).OfType<Building_ResearchBench>()
-            .Any(b => research.CanBeResearchedAt(b, true));
-        if (value)
-        {
-            value = research.Ancestors().All(buildingPresent);
-        }
-
-        _buildingPresentCache[research] = value;
-        return value;
-    }
-
-    private void buildTips()
-    {
-        if (Queue._draggedNode != null)
-        {
-            return;
-        }
-
-        var researchTooltipString = getResearchTooltipString();
-        var missingFacilities = MissingFacilities();
-        if (missingFacilities?.Any() == true)
-        {
-            researchTooltipString.AppendLine();
-            researchTooltipString.AppendLine("Fluffy.ResearchTree.MissingFacilities".Translate(string.Join(", ",
-                missingFacilities.Select(td => td.LabelCap).ToArray())));
-        }
-
-        if (!Research.TechprintRequirementMet)
-        {
-            researchTooltipString.AppendLine();
-            researchTooltipString.AppendLine("Fluffy.ResearchTree.MissingTechprints".Translate(
-                Research.TechprintsApplied,
-                Research.techprintCount));
-        }
-
-        if (!Research.InspectionRequirementsMet)
-        {
-            researchTooltipString.AppendLine();
-            researchTooltipString.AppendLine("MissingGravEngineInspection".Translate());
-        }
-
-        if (!Research.AnalyzedThingsRequirementsMet)
-        {
-            researchTooltipString.AppendLine();
-            researchTooltipString.AppendLine("Fluffy.ResearchTree.MissingStudiedThings".Translate(string.Join(", ",
-                Research.requiredAnalyzed.Select(def => def.LabelCap))));
-        }
-
-        if (!Research.PlayerMechanitorRequirementMet)
-        {
-            researchTooltipString.AppendLine();
-            researchTooltipString.AppendLine("Fluffy.ResearchTree.MissingMechanitorRequirement".Translate());
-        }
-
-        if (Assets.UsingVanillaVehiclesExpanded)
-        {
-            var valueArray = new object[] { Research, null };
-            var boolResult = (bool)Assets.IsDisabledMethod.Invoke(null, valueArray);
-
-            if (boolResult)
-            {
-                researchTooltipString.AppendLine();
-                var wreck = (ThingDef)valueArray[1];
-                if (wreck != null)
-                {
-                    researchTooltipString.AppendLine();
-                    researchTooltipString.AppendLine("VVE_WreckNotRestored".Translate(wreck.LabelCap));
-                }
-            }
-        }
-
-        if (Assets.IsBlockedByGrimworld(Research))
-        {
-            researchTooltipString.AppendLine();
-            researchTooltipString.AppendLine("Fluffy.ResearchTree.GrimworldDoesNotAllow".Translate());
-        }
-
-        if (Assets.IsBlockedByWorldTechLevel(Research))
-        {
-            researchTooltipString.AppendLine();
-            researchTooltipString.AppendLine("Fluffy.ResearchTree.WorldTechLevelDoesNotAllow".Translate());
-        }
-
-        if (Assets.IsBlockedByMedievalOverhaul(Research))
-        {
-            researchTooltipString.AppendLine();
-            if (Assets.TryGetBlockingSchematicFromMedievalOverhaul(Research, out var thingLabel))
-            {
-                researchTooltipString.AppendLine("DankPyon_RequiredSchematic".Translate() + $": {thingLabel}");
-            }
-            else
-            {
-                researchTooltipString.AppendLine("DankPyon_RequiredSchematic".Translate());
-            }
-        }
-
-        if (Assets.SemiRandomResearchLoaded && Assets.SemiResearchEnabled)
-        {
-            researchTooltipString.AppendLine();
-            researchTooltipString.AppendLine("Fluffy.ResearchTree.SemiRandomResearchLoaded".Translate());
-        }
-
-        if (Assets.UsingRimedieval && !Assets.RimedievalAllowedResearchDefs.Contains(Research))
-        {
-            researchTooltipString.AppendLine();
-            researchTooltipString.AppendLine("Fluffy.ResearchTree.RimedievalDoesNotAllow".Translate());
-        }
-
-        TooltipHandler_Modified.TipRegion(Rect, researchTooltipString.ToString());
-    }
-
-    private bool getCacheValue()
-    {
-        if (!Assets.RefreshResearch || hasRefreshedAvailability)
-        {
-            return availableCache;
-        }
-
-        if (currentCacheOrder < Assets.TotalAmountOfResearch)
-        {
-            currentCacheOrder++;
-            return availableCache;
-        }
-
-        hasRefreshedAvailability = true;
-
-        if (missingFacilities(Research).Any() || Assets.SemiRandomResearchLoaded && Assets.SemiResearchEnabled ||
-            Assets.UsingRimedieval && !Assets.RimedievalAllowedResearchDefs.Contains(Research) ||
-            !Research.TechprintRequirementMet || !Research.InspectionRequirementsMet ||
-            Research.requiredResearchBuilding != null && !Research.PlayerHasAnyAppropriateResearchBench ||
-            !Research.PlayerMechanitorRequirementMet || !Research.AnalyzedThingsRequirementsMet)
-        {
-            availableCache = false;
-            return availableCache;
-        }
-
-        object[] parameters = [Research, null];
-        if (Assets.UsingVanillaVehiclesExpanded)
-        {
-            var boolResult = (bool)Assets.IsDisabledMethod.Invoke(null, parameters);
-            if (boolResult)
-            {
-                availableCache = false;
-                return availableCache;
-            }
-        }
-
-        if (Assets.IsBlockedByGrimworld(Research) || Assets.IsBlockedByWorldTechLevel(Research) ||
-            Assets.IsBlockedByMedievalOverhaul(Research))
-        {
-            availableCache = false;
-            return availableCache;
-        }
-
-        if (Research.prerequisites?.Any() != true && Research.hiddenPrerequisites?.Any() != true)
-        {
-            availableCache = true;
-            return availableCache;
-        }
-
-        if (Research.prerequisites?.Any() == true)
-        {
-            foreach (var researchPrerequisite in Research.prerequisites)
-            {
-                if (researchPrerequisite.IsFinished)
-                {
-                    continue;
-                }
-
-                var prerequisiteNode = researchPrerequisite.ResearchNode();
-                if (prerequisiteNode == null || !prerequisiteNode.Available)
-                {
-                    availableCache = false;
-                    return availableCache;
-                }
-            }
-        }
-
-        if (Research.hiddenPrerequisites?.Any() == true)
-        {
-            foreach (var researchPrerequisite in Research.hiddenPrerequisites)
-            {
-                if (researchPrerequisite.IsFinished)
-                {
-                    continue;
-                }
-
-                var prerequisiteNode = researchPrerequisite.ResearchNode();
-                if (prerequisiteNode == null || !prerequisiteNode.Available)
-                {
-                    availableCache = false;
-                    return availableCache;
-                }
-            }
-        }
-
-        availableCache = true;
-        return availableCache;
-    }
-
-    private StringBuilder getResearchTooltipString()
-    {
-<<<<<<< HEAD
-        if (DebugSettings.godMode && Prefs.DevMode) return true;
-
-        if (_buildingPresentCache.TryGetValue(research, out var value))
-        {
-            if (!Assets.RefreshResearch || hasRefreshedBuildings) return value;
-            if (currentCacheOrder < Assets.TotalAmountOfResearch)
-            {
-                currentCacheOrder++;
-                return value;
-            }
-        }
-
-        hasRefreshedBuildings = true;
-
-        // 刷新 60tick 研究台缓存
-        RefreshBenchCacheIfNeeded();
-
-        // 是否存在可进行该研究的“任一”研究台
-        bool anyBenchOk = (research.requiredResearchBuilding == null);
-        if (!anyBenchOk)
-        {
-            for (int i = 0; i < _benchesCached.Count; i++)
-            {
-                if (research.CanBeResearchedAt(_benchesCached[i], true)) { anyBenchOk = true; break; }
-            }
-        }
-
-        value = anyBenchOk;
-
-        // 若本项目可做，则其祖先也必须可做
-        if (value)
-        {
-            var ancestors = research.Ancestors();
-            for (int i = 0; i < ancestors.Count; i++)
-            {
-                if (!buildingPresent(ancestors[i])) { value = false; break; }
-            }
-        }
-
-        _buildingPresentCache[research] = value;
-        return value;
-    }
-
-
-    public static implicit operator ResearchNode(ResearchProjectDef def)
-    {
-        return def.ResearchNode();
-=======
-        var stringBuilder = new StringBuilder();
-        stringBuilder.AppendLine(Research.LabelCap.Colorize(ColoredText.TipSectionTitleColor) + "\n");
-        stringBuilder.AppendLine(Research.description);
-
-        if(!Assets.SemiRandomResearchLoaded)
-        {
-            stringBuilder.AppendLine();
-            // TODO: Add settings so that shortcut key tips can be hidden
-            if(Queue.IsQueued(this))
-            {
-                stringBuilder.AppendLine(
-                    "Fluffy.ResearchTree.LClickRemoveFromQueue".Translate().Colorize(ColoredText.SubtleGrayColor));
-                stringBuilder.AppendLine(
-                    "Fluffy.ResearchTree.CLClickMoveToFrontOfQueue".Translate().Colorize(ColoredText.SubtleGrayColor));
-            } else
-            {
-                if(FluffyResearchTreeMod.instance.Settings.ReverseShift)
-                {
-                    stringBuilder.AppendLine(
-                        "Fluffy.ResearchTree.LClickAddToQueue".Translate().Colorize(ColoredText.SubtleGrayColor));
-                    stringBuilder.AppendLine(
-                        "Fluffy.ResearchTree.SLClickReplaceQueue".Translate().Colorize(ColoredText.SubtleGrayColor));
-                } else
-                {
-                    stringBuilder.AppendLine(
-                        "Fluffy.ResearchTree.LClickReplaceQueue".Translate().Colorize(ColoredText.SubtleGrayColor));
-                    stringBuilder.AppendLine(
-                        "Fluffy.ResearchTree.SLClickAddToQueue".Translate().Colorize(ColoredText.SubtleGrayColor));
-                }
-                stringBuilder.AppendLine(
-                    "Fluffy.ResearchTree.CLClickAddToFrontOfQueue".Translate().Colorize(ColoredText.SubtleGrayColor));
-            }
-        }
-
-        stringBuilder.AppendLine(
-            "Fluffy.ResearchTree.SRClickShowInfo".Translate().Colorize(ColoredText.SubtleGrayColor));
-        if (DebugSettings.godMode)
-        {
-            stringBuilder.AppendLine("Fluffy.ResearchTree.RClickInstaFinishNew".Translate()
-                .Colorize(ColoredText.SubtleGrayColor));
-        }
-
-        return stringBuilder;
->>>>>>> 0391d4a8
-    }
-
-    private List<ThingDef> missingFacilities(ResearchProjectDef research)
-    {
-        // 先读缓存
-        if (_missingFacilitiesCache.TryGetValue(research, out var cached))
-        {
-            if (!Assets.RefreshResearch || hasRefreshedFacilities) return cached;
-            if (currentCacheOrder < Assets.TotalAmountOfResearch)
-            {
-                currentCacheOrder++;
-                return cached;
-            }
-        }
-
-        hasRefreshedFacilities = true;
-
-        // 刷新 60tick 研究台缓存
-        RefreshBenchCacheIfNeeded();
-
-        // 本项目 + 未完成祖先（且自身没可用研究台）
-        var chain = new List<ResearchProjectDef>(8);
-        var ancestors = research.Ancestors();
-        for (int i = 0; i < ancestors.Count; i++)
-        {
-            var a = ancestors[i];
-            if (!a.IsFinished && !a.PlayerHasAnyAppropriateResearchBench)
-                chain.Add(a);
-        }
-        chain.Add(research);
-
-        var missing = new List<ThingDef>(4);
-
-        for (int i = 0; i < chain.Count; i++)
-        {
-            var item = chain[i];
-
-            // 必需研究台
-            var reqBench = item.requiredResearchBuilding;
-            if (reqBench != null && !_benchDefsCached.Contains(reqBench))
-                missing.Add(reqBench);
-
-            // 必需设施
-            var reqFacs = item.requiredResearchFacilities;
-            if (reqFacs == null || reqFacs.Count == 0) continue;
-
-            for (int f = 0; f < reqFacs.Count; f++)
-            {
-                var fac = reqFacs[f];
-                bool anyHas = false;
-                for (int b = 0; b < _benchesCached.Count; b++)
-                {
-                    if (_benchesCached[b].HasFacility(fac)) { anyHas = true; break; }
-                }
-                if (!anyHas) missing.Add(fac);
-            }
-        }
-
-        // 去重
-        if (missing.Count > 1)
-        {
-            var hs = new HashSet<ThingDef>(missing);
-            missing = new List<ThingDef>(hs);
-        }
-
-        _missingFacilitiesCache[research] = missing;
-        return missing;
-    }
-
-<<<<<<< HEAD
-=======
-    private List<ThingDef> MissingFacilities()
-    {
-        return missingFacilities(Research);
-    }
->>>>>>> 0391d4a8
-
-    public bool BuildingPresent()
-    {
-        return buildingPresent(Research);
-    }
-
-    public void ClearInstanceCaches()
-    {
-        hasRefreshedAvailability = false;
-        hasRefreshedBuildings = false;
-        hasRefreshedFacilities = false;
-        currentCacheOrder = cacheOrder;
-    }
-
-    public override void Draw(Rect visibleRect, bool forceDetailedMode = false)
-    {
-        if (!IsWithinViewport(visibleRect) || !IsVisible)
-        {
-            Highlighted = false;
-            return;
-        }
-
-        if (MainTabWindow_ResearchTree.Instance.IsHighlighted(Research))
-        {
-            Highlighted = true;
-        }
-
-        var detailedMode = forceDetailedMode ||
-                           MainTabWindow_ResearchTree.Instance.ZoomLevel < Constants.DetailedModeZoomLevelCutoff;
-        var mouseOver = Mouse.IsOver(Rect) || Rect.Contains(Event.current.mousePosition);
-        if (MainTabWindow_ResearchTree.Instance.IsQuickSearchWidgetActive())
-        {
-            mouseOver = false;
-        }
-
-        if (!mouseOver && _currentHoverSource == this)
-        {
-            ClearHoverHighlights();
-            _currentHoverSource = null;
-        }
-
-        if (Event.current.type == EventType.Repaint)
-        {
-            // researches that are completed or could be started immediately, and that have the required building(s) available
-            //GUI.color = Mouse.IsOver(Rect) ? GenUI.MouseoverColor : Color;
-            var color = mouseOver ? GenUI.MouseoverColor : Color;
-
-            if (mouseOver || Highlighted)
-            {
-                FastGUI.DrawTextureFast(Rect, Assets.ButtonActive, color);
-            }
-            else
-            {
-                FastGUI.DrawTextureFast(Rect, Assets.Button, color);
-            }
-
-            // grey out center to create a progress bar effect, completely greying out research not started.
-            if (Available)
-            {
-                var position = Rect.ContractedBy(3f);
-                //GUI.color = Assets.ColorAvailable[Research.techLevel];
-                color = Assets.ColorAvailable[Research.techLevel];
-                position.xMin += Research.ApparentPercent() * position.width;
-                FastGUI.DrawTextureFast(position, BaseContent.WhiteTex, color);
-            }
-
-            Highlighted = false;
-            if (!Completed && !Available)
-            {
-                GUI.color = Color.grey;
-            }
-            else
-            {
-                GUI.color = Color.white;
-            }
-
-            if (detailedMode)
-            {
-                Text.Anchor = TextAnchor.UpperLeft;
-                Text.WordWrap = false;
-                Text.Font = _largeLabel ? GameFont.Tiny : GameFont.Small;
-                Widgets.Label(LabelRect, Research.LabelCap);
-            }
-            else
-            {
-                Text.Anchor = TextAnchor.MiddleCenter;
-                Text.WordWrap = false;
-                Text.Font = GameFont.Medium;
-                Widgets.Label(Rect, Research.LabelCap);
-            }
-
-            // draw research cost and icon
-            if (detailedMode)
-            {
-                Text.Anchor = TextAnchor.UpperRight;
-                var costString = $"{Research.CostApparent.ToStringByStyle(ToStringStyle.Integer)}";
-                if (!Research.IsFinished)
-                {
-                    costString =
-                        $"{Research.ProgressApparent.ToStringByStyle(ToStringStyle.Integer)}/{Research.CostApparent.ToStringByStyle(ToStringStyle.Integer)}";
-                }
-
-                Text.Font = costString.Length > 6 ? GameFont.Tiny : GameFont.Small;
-                Widgets.Label(CostLabelRect, costString);
-                var researchIcon = !Completed && !Available ? Assets.Lock : Assets.ResearchIcon;
-                GUI.DrawTexture(CostIconRect, researchIcon, ScaleMode.ScaleToFit);
-            }
-
-            Text.WordWrap = true;
-            buildTips();
-
-            // draw unlock icons
-            if (detailedMode)
-            {
-                var unlockDefsAndDescs = Research.GetUnlockDefsAndDescriptions();
-                for (var i = 0; i < unlockDefsAndDescs.Count; i++)
-                {
-                    var rect = new Rect(IconsRect.xMax - ((i + 1) * (Constants.IconSize.x + 4f)),
-                        IconsRect.yMin + ((IconsRect.height - Constants.IconSize.y) / 2f), Constants.IconSize.x,
-                        Constants.IconSize.y);
-                    if (rect.xMin - Constants.IconSize.x < IconsRect.xMin && i + 1 < unlockDefsAndDescs.Count)
-                    {
-                        rect.x = IconsRect.x + 4f;
-                        GUI.DrawTexture(rect, Assets.MoreIcon, ScaleMode.ScaleToFit);
-                        var text = string.Join("\n",
-                            (from p in unlockDefsAndDescs.GetRange(i, unlockDefsAndDescs.Count - i)
-                             select p.Second).ToArray());
-                        TooltipHandler.TipRegion(rect, text);
-                        break;
-                    }
-
-                    Widgets.DefIcon(rect, unlockDefsAndDescs[i].First);
-                    if (Queue._draggedNode == null)
-                    {
-                        TooltipHandler_Modified.TipRegionIfEnabled(rect, unlockDefsAndDescs[i].Second);
-                    }
-                }
-            }
-
-            if (mouseOver)
-            {
-                ClearHoverHighlights();
-                _currentHoverSource = this;
-
-                if (Completed)
-                {
-                    foreach (var child in Children)
-                    {
-                        RegisterHoverHighlight(child);
-                    }
-                }
-                else
-                {
-                    RegisterHoverHighlight(this);
-                    foreach (var item in GetMissingRequiredRecursive())
-                    {
-                        RegisterHoverHighlight(item);
-                    }
-                }
-            }
-        }
-
-        if (!Widgets.ButtonInvisible(Rect))
-        {
-            return;
-        }
-
-        if (Event.current.button == Constants.LeftClick || Event.current.button == Constants.RightClick)
-        {
-            UI.UnfocusCurrentControl();
-        }
-
-        if (Event.current.button == Constants.RightClick && !Event.current.shift)
-        {
-            var researchCard = new Dialog_ResearchInfoCard(Research);
-            Find.WindowStack.Add(researchCard);
-            return;
-        }
-
-        if (!Available)
-        {
-            return;
-        }
-
-        if (Event.current.button == Constants.LeftClick && Event.current.control && !Research.IsFinished)
-        {
-            Queue.EnqueueRangeFirst(GetMissingRequired());
-        }
-
-        if (Event.current.button == Constants.LeftClick && !Event.current.control && !Research.IsFinished)
-        {
-            if (!Queue.IsQueued(this))
-            {
-                var add = Event.current.shift != FluffyResearchTreeMod.instance.Settings.ReverseShift;
-                Queue.EnqueueRange(GetMissingRequired(), add);
-            }
-            else
-            {
-                Queue.TryDequeue(this);
-            }
-        }
-
-        if (Event.current.button != Constants.RightClick && !Event.current.shift)
-        {
-            return;
-        }
-
-        if (Event.current.button == Constants.LeftClick && Event.current.shift)
-        {
-            return;
-        }
-
-        if (!DebugSettings.godMode || !Prefs.DevMode || Research.IsFinished)
-        {
-            return;
-        }
-
-        // Shift + RClick + dev.godMod  finish this and start next
-        Queue.Notify_InstantFinished(this);
-    }
-
-<<<<<<< HEAD
-=======
-    public void DrawAt(Vector2 pos, Rect visibleRect, bool forceDetailedMode = false)
-    {
-        SetRects(pos);
-        Draw(visibleRect, forceDetailedMode);
-        SetRects();
-    }
-
-    public List<ResearchNode> GetMissingRequired()
-    {
-        return GetMissingRequiredRecursive()
-            .Concat(new List<ResearchNode>([this]))
-            .Distinct()
-            .ToList();
-    }
-
->>>>>>> 0391d4a8
-    public List<ResearchNode> GetMissingRequiredRecursive()
-    {
-        // 显式栈 + 去重，一次遍历；与原语义等价（不含 this）
-        var result = new List<ResearchNode>(8);
-        var seen = new HashSet<ResearchNode>();
-        var stack = new List<ResearchNode>(8);
-
-        void PushPrereqs(ResearchProjectDef rpd)
-        {
-            var pre = rpd.prerequisites;
-            if (pre != null)
-                for (int i = 0; i < pre.Count; i++)
-                    if (!pre[i].IsFinished)
-                    {
-                        var n = pre[i].ResearchNode();
-                        if (seen.Add(n)) stack.Add(n);
-                    }
-
-            var hid = rpd.hiddenPrerequisites;
-            if (hid != null)
-                for (int i = 0; i < hid.Count; i++)
-                    if (!hid[i].IsFinished)
-                    {
-                        var n = hid[i].ResearchNode();
-                        if (seen.Add(n)) stack.Add(n);
-                    }
-        }
-
-        PushPrereqs(Research);
-
-        while (stack.Count > 0)
-        {
-            var node = stack[stack.Count - 1];
-            stack.RemoveAt(stack.Count - 1);
-            result.Add(node);
-            PushPrereqs(node.Research);
-        }
-
-        return result;
-    }
-
-<<<<<<< HEAD
-    public List<ResearchNode> GetMissingRequired()
-    {
-        var list = GetMissingRequiredRecursive();
-        if (!list.Contains(this)) list.Add(this);
-        return list;
-    }
-
-
-    private List<ThingDef> MissingFacilities()
-    {
-        return missingFacilities(Research);
-    }
-
-    private void buildTips()
-=======
-    // TODO: The above code for handling key events should be extracted into a public method,
-    //       so that the consistency of shortcut keys can be maintained.
-    //       However, left-clicking on a node will probably conflict with the original view.
-    //       We will try it out, but that’s it for now.
-    public void HandleVanillaNodeClickEvent()
->>>>>>> 0391d4a8
-    {
-        if (!Available)
-        {
-            return;
-        }
-
-        if (Input.GetKey(KeyCode.LeftShift) && !Completed)
-        {
-            if (!Queue.IsQueued(this))
-            {
-                Queue.EnqueueRange(GetMissingRequired(), Event.current.shift);
-            }
-            else
-            {
-                Queue.TryDequeue(this);
-            }
-        }
-        else if (Input.GetKey(KeyCode.LeftControl) && !Completed)
-        {
-            Queue.EnqueueRangeFirst(GetMissingRequired());
-        }
-    }
-
-    public List<ResearchNode> Parents
-    {
-        get
-        {
-            var enumerable = InNodes.OfType<ResearchNode>();
-            enumerable = enumerable.Concat(from dn in InNodes.OfType<DummyNode>()
-                                           select dn.Parent);
-            return enumerable.ToList();
-        }
-    }
-
-    public override Color Color
-    {
-        get
-        {
-            if (Highlighted)
-            {
-                return GenUI.MouseoverColor;
-            }
-
-            if (Completed)
-            {
-                return Assets.ColorCompleted.TryGetValue(Research.techLevel);
-            }
-
-            return Available
-                ? Assets.ColorCompleted.TryGetValue(Research.techLevel)
-                : Assets.ColorUnavailable.TryGetValue(Research.techLevel);
-        }
-    }
-
-    public override Color EdgeColor
-    {
-        get
-        {
-            if (Highlighted)
-            {
-                return GenUI.MouseoverColor;
-            }
-
-            if (Completed)
-            {
-                return Assets.ColorCompleted.TryGetValue(Research.techLevel);
-            }
-
-            return Available
-                ? Assets.ColorAvailable.TryGetValue(Research.techLevel)
-                : Assets.ColorUnavailable.TryGetValue(Research.techLevel);
-        }
-<<<<<<< HEAD
-
-        TooltipHandler_Modified.TipRegionIfEnabled(Rect, researchTooltipString.ToString());
-=======
->>>>>>> 0391d4a8
-    }
-
-    public List<ResearchNode> Children
-    {
-        get
-        {
-            var enumerable = OutNodes.OfType<ResearchNode>();
-            enumerable = enumerable.Concat(from dn in OutNodes.OfType<DummyNode>()
-                                           select dn.Child);
-            return enumerable.ToList();
-        }
-    }
-
-    public override string Label => Research.LabelCap;
-
-    public override bool Completed => Research.IsFinished;
-
-    public override bool Available
-    {
-        get
-        {
-            if (Research.IsFinished || Research.IsAnomalyResearch())
-            {
-                return false;
-            }
-
-            return FluffyResearchTreeMod.instance.Settings.LoadType == Constants.LoadTypeDoNotGenerateResearchTree
-                   || DebugSettings.godMode || getCacheValue();
-        }
-    }
-
-    public override bool IsVisible =>
-        !Assets.IsBlockedBySOS2(Research) && !Assets.IsHiddenByTechLevelRestrictions(Research);
+// ResearchNode.cs
+// Copyright Karel Kroeze, 2020-2020
+
+using System.Collections.Generic;
+using System.Linq;
+using System.Text;
+using RimWorld;
+using UnityEngine;
+using Verse;
+
+namespace FluffyResearchTree;
+
+public class ResearchNode : Node
+{
+    private static readonly HashSet<ResearchNode> HoverHighlightedNodes = [];
+
+    private static ResearchNode _currentHoverSource;
+
+    private static readonly Dictionary<ResearchProjectDef, bool> _buildingPresentCache = [];
+
+    private static readonly Dictionary<ResearchProjectDef, List<ThingDef>> _missingFacilitiesCache = [];
+
+    private bool availableCache;
+
+    private readonly int cacheOrder;
+
+    private int currentCacheOrder;
+
+    private bool hasRefreshedAvailability;
+    private bool hasRefreshedBuildings;
+    private bool hasRefreshedFacilities;
+
+    // --- 研究台/设施短期缓存（60 ticks 刷新一次） ---
+    private static int _benchesCacheTick = -1;
+    private static List<Building_ResearchBench> _benchesCached;
+    private static HashSet<ThingDef> _benchDefsCached;
+
+    [System.Runtime.CompilerServices.MethodImpl(System.Runtime.CompilerServices.MethodImplOptions.AggressiveInlining)]
+    private static void RefreshBenchCacheIfNeeded()
+    public readonly ResearchProjectDef Research;
+
+
+    public ResearchNode(ResearchProjectDef research, int order)
+    {
+        int now = Find.TickManager?.TicksGame ?? 0;
+        if (_benchesCacheTick != -1 && now - _benchesCacheTick < 60 &&
+            _benchesCached != null && _benchDefsCached != null)
+            return;
+
+        _benchesCacheTick = now;
+
+        // 收集所有殖民者研究台
+        var benches = new List<Building_ResearchBench>(64);
+        var maps = Find.Maps;
+        for (int mi = 0; mi < maps.Count; mi++)
+        {
+            var list = maps[mi].listerBuildings.allBuildingsColonist;
+            for (int bi = 0; bi < list.Count; bi++)
+                if (list[bi] is Building_ResearchBench rb)
+                    benches.Add(rb);
+        }
+        _benchesCached = benches;
+
+        // 研究台 def 去重
+        var defs = new HashSet<ThingDef>();
+        for (int i = 0; i < benches.Count; i++)
+            defs.Add(benches[i].def);
+        _benchDefsCached = defs;
+    }
+
+    private static void RegisterHoverHighlight(ResearchNode node)
+    {
+        if (node == null)
+        {
+            return;
+        }
+
+        node.Highlighted = true;
+        HoverHighlightedNodes.Add(node);
+    }
+
+    private static void ClearHoverHighlights()
+    {
+        if (HoverHighlightedNodes.Count == 0)
+        {
+            return;
+        }
+
+        var instance = MainTabWindow_ResearchTree.Instance;
+        foreach (var node in HoverHighlightedNodes)
+        {
+            if (node == null)
+            {
+                continue;
+            }
+
+            if (instance != null && instance.IsHighlighted(node.Research))
+            {
+                continue;
+            }
+
+            node.Highlighted = false;
+        }
+
+        HoverHighlightedNodes.Clear();
+    }
+
+    public ResearchNode(ResearchProjectDef research, int order)
+    {
+        Research = research;
+        _pos = new Vector2(0f, research.researchViewY + 1f);
+        cacheOrder = order;
+        currentCacheOrder = Assets.TotalAmountOfResearch;
+    }
+
+    public static implicit operator ResearchNode(ResearchProjectDef def)
+    {
+        return def.ResearchNode();
+    }
+
+    private bool buildingPresent(ResearchProjectDef research)
+    {
+        if (DebugSettings.godMode && Prefs.DevMode)
+        {
+            return true;
+        }
+
+        var hasCache = _buildingPresentCache.TryGetValue(research, out var value);
+
+        if (!Assets.RefreshResearch && hasCache || hasRefreshedBuildings && hasCache)
+        {
+            return value;
+        }
+
+        if (currentCacheOrder < Assets.TotalAmountOfResearch && hasCache)
+        {
+            currentCacheOrder++;
+            return value;
+        }
+
+        hasRefreshedBuildings = true;
+
+        value = research.requiredResearchBuilding == null || Find.Maps
+            .SelectMany(map => map.listerBuildings.allBuildingsColonist).OfType<Building_ResearchBench>()
+            .Any(b => research.CanBeResearchedAt(b, true));
+        if (value)
+        {
+            value = research.Ancestors().All(buildingPresent);
+        }
+
+        _buildingPresentCache[research] = value;
+        return value;
+    }
+
+    private void buildTips()
+    {
+        if (Queue._draggedNode != null)
+        {
+            return;
+        }
+
+        var researchTooltipString = getResearchTooltipString();
+        var missingFacilities = MissingFacilities();
+        if (missingFacilities?.Any() == true)
+        {
+            researchTooltipString.AppendLine();
+            researchTooltipString.AppendLine("Fluffy.ResearchTree.MissingFacilities".Translate(string.Join(", ",
+                missingFacilities.Select(td => td.LabelCap).ToArray())));
+        }
+
+        if (!Research.TechprintRequirementMet)
+        {
+            researchTooltipString.AppendLine();
+            researchTooltipString.AppendLine("Fluffy.ResearchTree.MissingTechprints".Translate(
+                Research.TechprintsApplied,
+                Research.techprintCount));
+        }
+
+        if (!Research.InspectionRequirementsMet)
+        {
+            researchTooltipString.AppendLine();
+            researchTooltipString.AppendLine("MissingGravEngineInspection".Translate());
+        }
+
+        if (!Research.AnalyzedThingsRequirementsMet)
+        {
+            researchTooltipString.AppendLine();
+            researchTooltipString.AppendLine("Fluffy.ResearchTree.MissingStudiedThings".Translate(string.Join(", ",
+                Research.requiredAnalyzed.Select(def => def.LabelCap))));
+        }
+
+        if (!Research.PlayerMechanitorRequirementMet)
+        {
+            researchTooltipString.AppendLine();
+            researchTooltipString.AppendLine("Fluffy.ResearchTree.MissingMechanitorRequirement".Translate());
+        }
+
+        if (Assets.UsingVanillaVehiclesExpanded)
+        {
+            var valueArray = new object[] { Research, null };
+            var boolResult = (bool)Assets.IsDisabledMethod.Invoke(null, valueArray);
+
+            if (boolResult)
+            {
+                researchTooltipString.AppendLine();
+                var wreck = (ThingDef)valueArray[1];
+                if (wreck != null)
+                {
+                    researchTooltipString.AppendLine();
+                    researchTooltipString.AppendLine("VVE_WreckNotRestored".Translate(wreck.LabelCap));
+                }
+            }
+        }
+
+        if (Assets.IsBlockedByGrimworld(Research))
+        {
+            researchTooltipString.AppendLine();
+            researchTooltipString.AppendLine("Fluffy.ResearchTree.GrimworldDoesNotAllow".Translate());
+        }
+
+        if (Assets.IsBlockedByWorldTechLevel(Research))
+        {
+            researchTooltipString.AppendLine();
+            researchTooltipString.AppendLine("Fluffy.ResearchTree.WorldTechLevelDoesNotAllow".Translate());
+        }
+
+        if (Assets.IsBlockedByMedievalOverhaul(Research))
+        {
+            researchTooltipString.AppendLine();
+            if (Assets.TryGetBlockingSchematicFromMedievalOverhaul(Research, out var thingLabel))
+            {
+                researchTooltipString.AppendLine("DankPyon_RequiredSchematic".Translate() + $": {thingLabel}");
+            }
+            else
+            {
+                researchTooltipString.AppendLine("DankPyon_RequiredSchematic".Translate());
+            }
+        }
+
+        if (Assets.SemiRandomResearchLoaded && Assets.SemiResearchEnabled)
+        {
+            researchTooltipString.AppendLine();
+            researchTooltipString.AppendLine("Fluffy.ResearchTree.SemiRandomResearchLoaded".Translate());
+        }
+
+        if (Assets.UsingRimedieval && !Assets.RimedievalAllowedResearchDefs.Contains(Research))
+        {
+            researchTooltipString.AppendLine();
+            researchTooltipString.AppendLine("Fluffy.ResearchTree.RimedievalDoesNotAllow".Translate());
+        }
+
+        TooltipHandler_Modified.TipRegion(Rect, researchTooltipString.ToString());
+    }
+
+    private bool getCacheValue()
+    {
+        if (!Assets.RefreshResearch || hasRefreshedAvailability)
+        {
+            return availableCache;
+        }
+
+        if (currentCacheOrder < Assets.TotalAmountOfResearch)
+        {
+            currentCacheOrder++;
+            return availableCache;
+        }
+
+        hasRefreshedAvailability = true;
+
+        if (missingFacilities(Research).Any() || Assets.SemiRandomResearchLoaded && Assets.SemiResearchEnabled ||
+            Assets.UsingRimedieval && !Assets.RimedievalAllowedResearchDefs.Contains(Research) ||
+            !Research.TechprintRequirementMet || !Research.InspectionRequirementsMet ||
+            Research.requiredResearchBuilding != null && !Research.PlayerHasAnyAppropriateResearchBench ||
+            !Research.PlayerMechanitorRequirementMet || !Research.AnalyzedThingsRequirementsMet)
+        {
+            availableCache = false;
+            return availableCache;
+        }
+
+        object[] parameters = [Research, null];
+        if (Assets.UsingVanillaVehiclesExpanded)
+        {
+            var boolResult = (bool)Assets.IsDisabledMethod.Invoke(null, parameters);
+            if (boolResult)
+            {
+                availableCache = false;
+                return availableCache;
+            }
+        }
+
+        if (Assets.IsBlockedByGrimworld(Research) || Assets.IsBlockedByWorldTechLevel(Research) ||
+            Assets.IsBlockedByMedievalOverhaul(Research))
+        {
+            availableCache = false;
+            return availableCache;
+        }
+
+        if (Research.prerequisites?.Any() != true && Research.hiddenPrerequisites?.Any() != true)
+        {
+            availableCache = true;
+            return availableCache;
+        }
+
+        if (Research.prerequisites?.Any() == true)
+        {
+            foreach (var researchPrerequisite in Research.prerequisites)
+            {
+                if (researchPrerequisite.IsFinished)
+                {
+                    continue;
+                }
+
+                var prerequisiteNode = researchPrerequisite.ResearchNode();
+                if (prerequisiteNode == null || !prerequisiteNode.Available)
+                {
+                    availableCache = false;
+                    return availableCache;
+                }
+            }
+        }
+
+        if (Research.hiddenPrerequisites?.Any() == true)
+        {
+            foreach (var researchPrerequisite in Research.hiddenPrerequisites)
+            {
+                if (researchPrerequisite.IsFinished)
+                {
+                    continue;
+                }
+
+                var prerequisiteNode = researchPrerequisite.ResearchNode();
+                if (prerequisiteNode == null || !prerequisiteNode.Available)
+                {
+                    availableCache = false;
+                    return availableCache;
+                }
+            }
+        }
+
+        availableCache = true;
+        return availableCache;
+    }
+
+    private StringBuilder getResearchTooltipString()
+    {
+        var stringBuilder = new StringBuilder();
+        stringBuilder.AppendLine(Research.LabelCap.Colorize(ColoredText.TipSectionTitleColor) + "\n");
+        stringBuilder.AppendLine(Research.description);
+
+        if(!Assets.SemiRandomResearchLoaded)
+        {
+            stringBuilder.AppendLine();
+            // TODO: Add settings so that shortcut key tips can be hidden
+            if(Queue.IsQueued(this))
+            {
+                stringBuilder.AppendLine(
+                    "Fluffy.ResearchTree.LClickRemoveFromQueue".Translate().Colorize(ColoredText.SubtleGrayColor));
+                stringBuilder.AppendLine(
+                    "Fluffy.ResearchTree.CLClickMoveToFrontOfQueue".Translate().Colorize(ColoredText.SubtleGrayColor));
+            } else
+            {
+                if(FluffyResearchTreeMod.instance.Settings.ReverseShift)
+                {
+                    stringBuilder.AppendLine(
+                        "Fluffy.ResearchTree.LClickAddToQueue".Translate().Colorize(ColoredText.SubtleGrayColor));
+                    stringBuilder.AppendLine(
+                        "Fluffy.ResearchTree.SLClickReplaceQueue".Translate().Colorize(ColoredText.SubtleGrayColor));
+                } else
+                {
+                    stringBuilder.AppendLine(
+                        "Fluffy.ResearchTree.LClickReplaceQueue".Translate().Colorize(ColoredText.SubtleGrayColor));
+                    stringBuilder.AppendLine(
+                        "Fluffy.ResearchTree.SLClickAddToQueue".Translate().Colorize(ColoredText.SubtleGrayColor));
+                }
+                stringBuilder.AppendLine(
+                    "Fluffy.ResearchTree.CLClickAddToFrontOfQueue".Translate().Colorize(ColoredText.SubtleGrayColor));
+            }
+        }
+
+        stringBuilder.AppendLine(
+            "Fluffy.ResearchTree.SRClickShowInfo".Translate().Colorize(ColoredText.SubtleGrayColor));
+        if (DebugSettings.godMode)
+        {
+            stringBuilder.AppendLine("Fluffy.ResearchTree.RClickInstaFinishNew".Translate()
+                .Colorize(ColoredText.SubtleGrayColor));
+        }
+
+        return stringBuilder;
+    }
+
+    private List<ThingDef> missingFacilities(ResearchProjectDef research)
+    {
+        // 先读缓存
+        if (_missingFacilitiesCache.TryGetValue(research, out var cached))
+        {
+            if (!Assets.RefreshResearch || hasRefreshedFacilities) return cached;
+            if (currentCacheOrder < Assets.TotalAmountOfResearch)
+            {
+                currentCacheOrder++;
+                return cached;
+            }
+        }
+
+        hasRefreshedFacilities = true;
+
+        // 刷新 60tick 研究台缓存
+        RefreshBenchCacheIfNeeded();
+
+        // 本项目 + 未完成祖先（且自身没可用研究台）
+        var chain = new List<ResearchProjectDef>(8);
+        var ancestors = research.Ancestors();
+        for (int i = 0; i < ancestors.Count; i++)
+        {
+            var a = ancestors[i];
+            if (!a.IsFinished && !a.PlayerHasAnyAppropriateResearchBench)
+                chain.Add(a);
+        }
+        chain.Add(research);
+
+        var missing = new List<ThingDef>(4);
+
+        for (int i = 0; i < chain.Count; i++)
+        {
+            var item = chain[i];
+
+            // 必需研究台
+            var reqBench = item.requiredResearchBuilding;
+            if (reqBench != null && !_benchDefsCached.Contains(reqBench))
+                missing.Add(reqBench);
+
+            // 必需设施
+            var reqFacs = item.requiredResearchFacilities;
+            if (reqFacs == null || reqFacs.Count == 0) continue;
+
+            for (int f = 0; f < reqFacs.Count; f++)
+            {
+                var fac = reqFacs[f];
+                bool anyHas = false;
+                for (int b = 0; b < _benchesCached.Count; b++)
+                {
+                    if (_benchesCached[b].HasFacility(fac)) { anyHas = true; break; }
+                }
+                if (!anyHas) missing.Add(fac);
+            }
+        }
+
+        // 去重
+        if (missing.Count > 1)
+        {
+            var hs = new HashSet<ThingDef>(missing);
+            missing = new List<ThingDef>(hs);
+        }
+
+        _missingFacilitiesCache[research] = missing;
+        return missing;
+    }
+
+    private List<ThingDef> MissingFacilities()
+    {
+        return missingFacilities(Research);
+    }
+
+    public bool BuildingPresent()
+    {
+        return buildingPresent(Research);
+    }
+
+    public void ClearInstanceCaches()
+    {
+        hasRefreshedAvailability = false;
+        hasRefreshedBuildings = false;
+        hasRefreshedFacilities = false;
+        currentCacheOrder = cacheOrder;
+    }
+
+    public override void Draw(Rect visibleRect, bool forceDetailedMode = false)
+    {
+        if (!IsWithinViewport(visibleRect) || !IsVisible)
+        {
+            Highlighted = false;
+            return;
+        }
+
+        if (MainTabWindow_ResearchTree.Instance.IsHighlighted(Research))
+        {
+            Highlighted = true;
+        }
+
+        var detailedMode = forceDetailedMode ||
+                           MainTabWindow_ResearchTree.Instance.ZoomLevel < Constants.DetailedModeZoomLevelCutoff;
+        var mouseOver = Mouse.IsOver(Rect) || Rect.Contains(Event.current.mousePosition);
+        if (MainTabWindow_ResearchTree.Instance.IsQuickSearchWidgetActive())
+        {
+            mouseOver = false;
+        }
+
+        if (!mouseOver && _currentHoverSource == this)
+        {
+            ClearHoverHighlights();
+            _currentHoverSource = null;
+        }
+
+        if (Event.current.type == EventType.Repaint)
+        {
+            // researches that are completed or could be started immediately, and that have the required building(s) available
+            //GUI.color = Mouse.IsOver(Rect) ? GenUI.MouseoverColor : Color;
+            var color = mouseOver ? GenUI.MouseoverColor : Color;
+
+            if (mouseOver || Highlighted)
+            {
+                FastGUI.DrawTextureFast(Rect, Assets.ButtonActive, color);
+            }
+            else
+            {
+                FastGUI.DrawTextureFast(Rect, Assets.Button, color);
+            }
+
+            // grey out center to create a progress bar effect, completely greying out research not started.
+            if (Available)
+            {
+                var position = Rect.ContractedBy(3f);
+                //GUI.color = Assets.ColorAvailable[Research.techLevel];
+                color = Assets.ColorAvailable[Research.techLevel];
+                position.xMin += Research.ApparentPercent() * position.width;
+                FastGUI.DrawTextureFast(position, BaseContent.WhiteTex, color);
+            }
+
+            Highlighted = false;
+            if (!Completed && !Available)
+            {
+                GUI.color = Color.grey;
+            }
+            else
+            {
+                GUI.color = Color.white;
+            }
+
+            if (detailedMode)
+            {
+                Text.Anchor = TextAnchor.UpperLeft;
+                Text.WordWrap = false;
+                Text.Font = _largeLabel ? GameFont.Tiny : GameFont.Small;
+                Widgets.Label(LabelRect, Research.LabelCap);
+            }
+            else
+            {
+                Text.Anchor = TextAnchor.MiddleCenter;
+                Text.WordWrap = false;
+                Text.Font = GameFont.Medium;
+                Widgets.Label(Rect, Research.LabelCap);
+            }
+
+            // draw research cost and icon
+            if (detailedMode)
+            {
+                Text.Anchor = TextAnchor.UpperRight;
+                var costString = $"{Research.CostApparent.ToStringByStyle(ToStringStyle.Integer)}";
+                if (!Research.IsFinished)
+                {
+                    costString =
+                        $"{Research.ProgressApparent.ToStringByStyle(ToStringStyle.Integer)}/{Research.CostApparent.ToStringByStyle(ToStringStyle.Integer)}";
+                }
+
+                Text.Font = costString.Length > 6 ? GameFont.Tiny : GameFont.Small;
+                Widgets.Label(CostLabelRect, costString);
+                var researchIcon = !Completed && !Available ? Assets.Lock : Assets.ResearchIcon;
+                GUI.DrawTexture(CostIconRect, researchIcon, ScaleMode.ScaleToFit);
+            }
+
+            Text.WordWrap = true;
+            buildTips();
+
+            // draw unlock icons
+            if (detailedMode)
+            {
+                var unlockDefsAndDescs = Research.GetUnlockDefsAndDescriptions();
+                for (var i = 0; i < unlockDefsAndDescs.Count; i++)
+                {
+                    var rect = new Rect(IconsRect.xMax - ((i + 1) * (Constants.IconSize.x + 4f)),
+                        IconsRect.yMin + ((IconsRect.height - Constants.IconSize.y) / 2f), Constants.IconSize.x,
+                        Constants.IconSize.y);
+                    if (rect.xMin - Constants.IconSize.x < IconsRect.xMin && i + 1 < unlockDefsAndDescs.Count)
+                    {
+                        rect.x = IconsRect.x + 4f;
+                        GUI.DrawTexture(rect, Assets.MoreIcon, ScaleMode.ScaleToFit);
+                        var text = string.Join("\n",
+                            (from p in unlockDefsAndDescs.GetRange(i, unlockDefsAndDescs.Count - i)
+                             select p.Second).ToArray());
+                        TooltipHandler.TipRegion(rect, text);
+                        break;
+                    }
+
+                    Widgets.DefIcon(rect, unlockDefsAndDescs[i].First);
+                    if (Queue._draggedNode == null)
+                    {
+                        TooltipHandler_Modified.TipRegionIfEnabled(rect, unlockDefsAndDescs[i].Second);
+                    }
+                }
+            }
+
+            if (mouseOver)
+            {
+                ClearHoverHighlights();
+                _currentHoverSource = this;
+
+                if (Completed)
+                {
+                    foreach (var child in Children)
+                    {
+                        RegisterHoverHighlight(child);
+                    }
+                }
+                else
+                {
+                    RegisterHoverHighlight(this);
+                    foreach (var item in GetMissingRequiredRecursive())
+                    {
+                        RegisterHoverHighlight(item);
+                    }
+                }
+            }
+        }
+
+        if (!Widgets.ButtonInvisible(Rect))
+        {
+            return;
+        }
+
+        if (Event.current.button == Constants.LeftClick || Event.current.button == Constants.RightClick)
+        {
+            UI.UnfocusCurrentControl();
+        }
+
+        if (Event.current.button == Constants.RightClick && !Event.current.shift)
+        {
+            var researchCard = new Dialog_ResearchInfoCard(Research);
+            Find.WindowStack.Add(researchCard);
+            return;
+        }
+
+        if (!Available)
+        {
+            return;
+        }
+
+        if (Event.current.button == Constants.LeftClick && Event.current.control && !Research.IsFinished)
+        {
+            Queue.EnqueueRangeFirst(GetMissingRequired());
+        }
+
+        if (Event.current.button == Constants.LeftClick && !Event.current.control && !Research.IsFinished)
+        {
+            if (!Queue.IsQueued(this))
+            {
+                var add = Event.current.shift != FluffyResearchTreeMod.instance.Settings.ReverseShift;
+                Queue.EnqueueRange(GetMissingRequired(), add);
+            }
+            else
+            {
+                Queue.TryDequeue(this);
+            }
+        }
+
+        if (Event.current.button != Constants.RightClick && !Event.current.shift)
+        {
+            return;
+        }
+
+        if (Event.current.button == Constants.LeftClick && Event.current.shift)
+        {
+            return;
+        }
+
+        if (!DebugSettings.godMode || !Prefs.DevMode || Research.IsFinished)
+        {
+            return;
+        }
+
+        // Shift + RClick + dev.godMod  finish this and start next
+        Queue.Notify_InstantFinished(this);
+    }
+
+    public void DrawAt(Vector2 pos, Rect visibleRect, bool forceDetailedMode = false)
+    {
+        SetRects(pos);
+        Draw(visibleRect, forceDetailedMode);
+        SetRects();
+    }
+
+    public List<ResearchNode> GetMissingRequired()
+    {
+        return GetMissingRequiredRecursive()
+            .Concat(new List<ResearchNode>([this]))
+            .Distinct()
+            .ToList();
+    }
+
+    public List<ResearchNode> GetMissingRequiredRecursive()
+    {
+        // 显式栈 + 去重，一次遍历；与原语义等价（不含 this）
+        var result = new List<ResearchNode>(8);
+        var seen = new HashSet<ResearchNode>();
+        var stack = new List<ResearchNode>(8);
+
+        void PushPrereqs(ResearchProjectDef rpd)
+        {
+            var pre = rpd.prerequisites;
+            if (pre != null)
+                for (int i = 0; i < pre.Count; i++)
+                    if (!pre[i].IsFinished)
+                    {
+                        var n = pre[i].ResearchNode();
+                        if (seen.Add(n)) stack.Add(n);
+                    }
+
+            var hid = rpd.hiddenPrerequisites;
+            if (hid != null)
+                for (int i = 0; i < hid.Count; i++)
+                    if (!hid[i].IsFinished)
+                    {
+                        var n = hid[i].ResearchNode();
+                        if (seen.Add(n)) stack.Add(n);
+                    }
+        }
+
+        PushPrereqs(Research);
+
+        while (stack.Count > 0)
+        {
+            var node = stack[stack.Count - 1];
+            stack.RemoveAt(stack.Count - 1);
+            result.Add(node);
+            PushPrereqs(node.Research);
+        }
+
+        return result;
+    }
+
+    // TODO: The above code for handling key events should be extracted into a public method,
+    //       so that the consistency of shortcut keys can be maintained.
+    //       However, left-clicking on a node will probably conflict with the original view.
+    //       We will try it out, but that’s it for now.
+    public void HandleVanillaNodeClickEvent()
+    {
+        if (!Available)
+        {
+            return;
+        }
+
+        if (Input.GetKey(KeyCode.LeftShift) && !Completed)
+        {
+            if (!Queue.IsQueued(this))
+            {
+                Queue.EnqueueRange(GetMissingRequired(), Event.current.shift);
+            }
+            else
+            {
+                Queue.TryDequeue(this);
+            }
+        }
+        else if (Input.GetKey(KeyCode.LeftControl) && !Completed)
+        {
+            Queue.EnqueueRangeFirst(GetMissingRequired());
+        }
+    }
+
+    public List<ResearchNode> Parents
+    {
+        get
+        {
+            var enumerable = InNodes.OfType<ResearchNode>();
+            enumerable = enumerable.Concat(from dn in InNodes.OfType<DummyNode>()
+                                           select dn.Parent);
+            return enumerable.ToList();
+        }
+    }
+
+    public override Color Color
+    {
+        get
+        {
+            if (Highlighted)
+            {
+                return GenUI.MouseoverColor;
+            }
+
+            if (Completed)
+            {
+                return Assets.ColorCompleted.TryGetValue(Research.techLevel);
+            }
+
+            return Available
+                ? Assets.ColorCompleted.TryGetValue(Research.techLevel)
+                : Assets.ColorUnavailable.TryGetValue(Research.techLevel);
+        }
+    }
+
+    public override Color EdgeColor
+    {
+        get
+        {
+            if (Highlighted)
+            {
+                return GenUI.MouseoverColor;
+            }
+
+            if (Completed)
+            {
+                return Assets.ColorCompleted.TryGetValue(Research.techLevel);
+            }
+
+            return Available
+                ? Assets.ColorAvailable.TryGetValue(Research.techLevel)
+                : Assets.ColorUnavailable.TryGetValue(Research.techLevel);
+        }
+    }
+
+    public List<ResearchNode> Children
+    {
+        get
+        {
+            var enumerable = OutNodes.OfType<ResearchNode>();
+            enumerable = enumerable.Concat(from dn in OutNodes.OfType<DummyNode>()
+                                           select dn.Child);
+            return enumerable.ToList();
+        }
+    }
+
+    public override string Label => Research.LabelCap;
+
+    public override bool Completed => Research.IsFinished;
+
+    public override bool Available
+    {
+        get
+        {
+            if (Research.IsFinished || Research.IsAnomalyResearch())
+            {
+                return false;
+            }
+
+            return FluffyResearchTreeMod.instance.Settings.LoadType == Constants.LoadTypeDoNotGenerateResearchTree
+                   || DebugSettings.godMode || getCacheValue();
+        }
+    }
+
+    public override bool IsVisible =>
+        !Assets.IsBlockedBySOS2(Research) && !Assets.IsHiddenByTechLevelRestrictions(Research);
 }
﻿<?xml version="1.0" encoding="utf-8"?>
<ModMetaData>
<<<<<<< HEAD
    <name>Research Tree (Continued)</name>
    <packageId>Mlie.researchtree</packageId>
    <author>Fluffy,Mlie,Baiyin</author>
    <supportedVersions>
        <li>1.6</li>
    </supportedVersions>
    <modDependencies>
        <li>
            <packageId>brrainz.harmony</packageId>
            <displayName>Harmony</displayName>
            <steamWorkshopUrl>steam://url/CommunityFilePage/2009463077</steamWorkshopUrl>
            <downloadUrl>https://github.com/pardeike/HarmonyRimWorld/releases/latest</downloadUrl>
        </li>
    </modDependencies>
    <loadAfter>
        <li>brrainz.harmony</li>
        <li>m00nl1ght.WorldTechLevel</li>
    </loadAfter>
    <description>
1.Fixed an issue where using it alongside the Organized Research Tab (Continued) would cause two research tabs to appear.
2.Optimized the speed of generating the research tree, significantly improving generation speed in scenarios with multiple mods.
3.Improved the responsiveness of dragging (including mouse and WASD) and zooming, making operations more immediate and smoother.
4.Added a feature to hide completed projects.
    </description>
    <modVersion IgnoreIfNoMatchingField="True">1.6.1</modVersion>
=======
  <name>Research Tree (Continued)</name>
  <packageId>Mlie.ResearchTree</packageId>
  <author>Fluffy</author>
  <url>https://github.com/emipa606/ResearchTree</url>
  <supportedVersions>
    <li>1.0</li>
    <li>1.1</li>
    <li>1.2</li>
    <li>1.3</li>
    <li>1.4</li>
    <li>1.5</li>
    <li>1.6</li>
  </supportedVersions>
  <modDependencies>
    <li>
      <packageId>brrainz.harmony</packageId>
      <displayName>Harmony</displayName>
      <steamWorkshopUrl>steam://url/CommunityFilePage/2009463077</steamWorkshopUrl>
      <downloadUrl>https://github.com/pardeike/HarmonyRimWorld/releases/latest</downloadUrl>
    </li>
  </modDependencies>
  <loadAfter>
    <li>brrainz.harmony</li>
  </loadAfter>
  <description>[img]https://img.litet.net/logos/Info.png[/img]
Update of Fluffys mod https://steamcommunity.com/sharedfiles/filedetails/?id=1266570759

[b]Added features[/b]
[list]
[*] Added research-infocard, visible by Rightclick
[*] Research can now be added/moved to the front of the queue with Ctrl+Leftclick
[*] Added the current progress values on not finished projects
[*] Locked camera when opening the research-window
[*] Original research-window can be opened by holding shift
[*] Added mod-option for when the tree should be generated, the default is now during game start
[*] Added mod-option to pause the game when the tree is open
[*] Added some caching of the research-nodes to avoid stuttering with large research-trees
[*] Added scroll-wheel scrolling when holding Ctrl
[*] Adapted some of the graphical tricks in [url=https://steamcommunity.com/sharedfiles/filedetails/?id=2877856030]ResearchPowl[/url]
[*] Added a scroll-bar for the research-queue to be able to see all queued projects
[*] Added dragging to reorder the search-queue, thanks to JiaRG
[*] Added option to hide the "Missing Meme"-warning when selecting research
[*] Fixed check for hiddenRequirements
[*] Added selectable background color
[*] Added option to not generate a research-tree, but still use the queue mechanic in the vanilla tree. Thanks to JiaRG
[/list]

[b]Compatibilities[/b]
[list]
[*] Fixed compatibility with Biotech
[*] Updated compatibility with [url=https://steamcommunity.com/sharedfiles/filedetails/?id=2868392160]Research Reinvented[/url]
[*] Updated compatibility with [url=https://steamcommunity.com/sharedfiles/filedetails/?id=2552092060]Research Whatever[/url]
[*] Added support for the custom research requirements in [url=https://steamcommunity.com/workshop/filedetails/?id=3014906877]Vanilla Vehicles Expanded[/url]
[*] Added support for the extra research requirements in [url=https://steamcommunity.com/workshop/filedetails/?id=3119805903]GrimWorld 40,000 - Framework[/url]
[*] Added compatibility with the tech-hiding from [url=https://steamcommunity.com/sharedfiles/filedetails/?id=1909914131]Save Our Ship 2[/url]
[*] Added compatibility with the tech-limiting in [url=https://steamcommunity.com/sharedfiles/filedetails/?id=2516523040]Rimedieval[/url]. Needs a reload if the settings in Rimedieval are changed.
[*] Added compatibility with [url=https://steamcommunity.com/sharedfiles/filedetails/?id=3236847079]Better Research Tabs[/url]
[*] Added compatibility with [url=https://steamcommunity.com/sharedfiles/filedetails/?id=2606510510]Organized Research Tab[/url]
[*] Added compatibility with [url=https://steamcommunity.com/sharedfiles/filedetails/?id=2879094186]Semi Random Research[/url]
[*] Added compatibility with [url=https://steamcommunity.com/sharedfiles/filedetails/?id=3455432792]Semi Random Research: Progression Fork[/url]
[*] Added compatibility with [url=https://steamcommunity.com/sharedfiles/filedetails/?id=3219596926]Medieval Overhaul[/url]
[*] Added compatibility with [url=https://steamcommunity.com/sharedfiles/filedetails/?id=3414187030]World Tech Level[/url]
[*] Added option to hide research that is blocked by tech-limiting mods instead of just disabling them. Thanks to m00nl1ght-dev
[/list]
[img]https://img.litet.net/logos/Notice.png[/img]

[table]
    [tr][td][url=https://discord.gg/h5TY6DA][img]https://img.litet.net/logos/Discord.png[/img][/url][/td] [td][url=https://github.com/emipa606/ResearchTree][img]https://img.litet.net/logos/Github.png[/img][/url][/td]
    [/tr]
    [tr]
        [td][img]https://img.litet.net/logos/SafeToAdd.png[/img][/td]
        [td][img]https://img.litet.net/logos/SafeToRemove.png[/img][/td]
    [/tr]
[/table]
	
[img]https://img.litet.net/logos/OriginalDescription.png[/img]
A better research tree.

[h2]Features[/h2]
 - automatically generated to maximize readability*. - shows research projects, buildings, plants and recipes unlocked by each research project. - projects can be queued, and colonists will automatically start the next project when the current research project completes. - search functionality to quickly find research projects. 

[h2]FAQ[/h2]
[i]Can I add/remove this from an existing save?[/i] You can add it to existing saves without problems. Removing this mod will lead to some errors when loading, but these should not affect gameplay - and will go away after saving.

[i]Why is research X in position Y?[/i] Honestly, I have no idea. The placement of projects (nodes) is automated to minimize the number of crossings between dependencies (edges), and reduce the total length of these edges. There are many possible scenarios in which this can lead to placements that may appear non-optimal. Sometimes they really are non-optimal, sometimes they just appear to be so. See also the [i]technical[/i] section below for more information.

[i]Can I use this with mod X[/i] Most likely, yes. Added researches and their requirements are automatically parsed and the tree layout will be updated accordingly. ResearchPal implements a lot of the same functionality as this mod, and the research queue will likely not work correctly if both mods are loaded.

[i]This looks very similar to ResearchPal[/i] Yep. ResearchPal is based on a legacy version of this mod that was kept up-to-date by SkyArkAngel in the HCSK modpack. I haven’t worked on this mod in a long time, but I recently had some spare time and decided to give it another go. Feel free to use whichever you like better (ResearchPal has an entirely different layout algorithm). You can run both mods side by side to check out the different tree layouts, but be aware that the research queue will not work correctly if both mods are loaded.

[h2]Contributors[/h2]
 - Templarr: Russian translation - Suh. Junmin: Korean translation - rw-chaos: German translation - 53N4: Spanish translation - Silverside: Fix UI scaling bug for vertical text - shiuanyue: Chinese (traditional) translation - notfood: Implement techprint requirements - HanYaodong: Add simplified Chinese translation 

[h2]License[/h2]
All original code in this mod is licensed under the [url=https://opensource.org/licenses/MIT]MIT license[/url]. Do what you want, but give me credit. All original content (e.g. text, imagery, sounds) in this mod is licensed under the [url=http://creativecommons.org/licenses/by-sa/4.0/]CC-BY-SA 4.0 license[/url].

Parts of the code in this mod, and some content may be licensed by their original authors. If this is the case, the original author and license will either be given in the source code, or be in a LICENSE file next to the content. Please do not decompile my mods, but use the original source code available on [url=https://github.com/fluffy-mods/ResearchTree/]GitHub[/url], so license information in the source code is preserved.

[img]https://img.litet.net/logos/ReportingIssues.png[/img]
[list]
[*] See if the the error persists if you just have this mod and its requirements active.
[*] If not, try adding your other mods until it happens again.
[*] Always post your log using the [url=https://steamcommunity.com/sharedfiles/filedetails/?id=2873415404]Log Uploader[/url]
[*] For best support, please use the Discord-channel for error-reporting.
[*] Do not report errors by making a discussion-thread, I get no notification of that.
[*] If you have the solution for a problem, please post it to the GitHub repository.
[*] Use [url=https://github.com/RimSort/RimSort/releases/latest]RimSort[/url] to sort your mods
[/list] 

[url=https://steamcommunity.com/sharedfiles/filedetails/changelog/3030499331][img]https://img.shields.io/github/v/release/emipa606/ResearchTree?label=latest%20version&amp;style=plastic&amp;color=9f1111&amp;labelColor=black[/img][/url] | tags:  queue,  tree</description>
  <modVersion IgnoreIfNoMatchingField="True">1.6.2</modVersion>
>>>>>>> 0391d4a8
</ModMetaData><|MERGE_RESOLUTION|>--- conflicted
+++ resolved
@@ -1,6 +1,5 @@
 ﻿<?xml version="1.0" encoding="utf-8"?>
 <ModMetaData>
-<<<<<<< HEAD
     <name>Research Tree (Continued)</name>
     <packageId>Mlie.researchtree</packageId>
     <author>Fluffy,Mlie,Baiyin</author>
@@ -17,7 +16,6 @@
     </modDependencies>
     <loadAfter>
         <li>brrainz.harmony</li>
-        <li>m00nl1ght.WorldTechLevel</li>
     </loadAfter>
     <description>
 1.Fixed an issue where using it alongside the Organized Research Tab (Continued) would cause two research tabs to appear.
@@ -25,118 +23,5 @@
 3.Improved the responsiveness of dragging (including mouse and WASD) and zooming, making operations more immediate and smoother.
 4.Added a feature to hide completed projects.
     </description>
-    <modVersion IgnoreIfNoMatchingField="True">1.6.1</modVersion>
-=======
-  <name>Research Tree (Continued)</name>
-  <packageId>Mlie.ResearchTree</packageId>
-  <author>Fluffy</author>
-  <url>https://github.com/emipa606/ResearchTree</url>
-  <supportedVersions>
-    <li>1.0</li>
-    <li>1.1</li>
-    <li>1.2</li>
-    <li>1.3</li>
-    <li>1.4</li>
-    <li>1.5</li>
-    <li>1.6</li>
-  </supportedVersions>
-  <modDependencies>
-    <li>
-      <packageId>brrainz.harmony</packageId>
-      <displayName>Harmony</displayName>
-      <steamWorkshopUrl>steam://url/CommunityFilePage/2009463077</steamWorkshopUrl>
-      <downloadUrl>https://github.com/pardeike/HarmonyRimWorld/releases/latest</downloadUrl>
-    </li>
-  </modDependencies>
-  <loadAfter>
-    <li>brrainz.harmony</li>
-  </loadAfter>
-  <description>[img]https://img.litet.net/logos/Info.png[/img]
-Update of Fluffys mod https://steamcommunity.com/sharedfiles/filedetails/?id=1266570759
-
-[b]Added features[/b]
-[list]
-[*] Added research-infocard, visible by Rightclick
-[*] Research can now be added/moved to the front of the queue with Ctrl+Leftclick
-[*] Added the current progress values on not finished projects
-[*] Locked camera when opening the research-window
-[*] Original research-window can be opened by holding shift
-[*] Added mod-option for when the tree should be generated, the default is now during game start
-[*] Added mod-option to pause the game when the tree is open
-[*] Added some caching of the research-nodes to avoid stuttering with large research-trees
-[*] Added scroll-wheel scrolling when holding Ctrl
-[*] Adapted some of the graphical tricks in [url=https://steamcommunity.com/sharedfiles/filedetails/?id=2877856030]ResearchPowl[/url]
-[*] Added a scroll-bar for the research-queue to be able to see all queued projects
-[*] Added dragging to reorder the search-queue, thanks to JiaRG
-[*] Added option to hide the "Missing Meme"-warning when selecting research
-[*] Fixed check for hiddenRequirements
-[*] Added selectable background color
-[*] Added option to not generate a research-tree, but still use the queue mechanic in the vanilla tree. Thanks to JiaRG
-[/list]
-
-[b]Compatibilities[/b]
-[list]
-[*] Fixed compatibility with Biotech
-[*] Updated compatibility with [url=https://steamcommunity.com/sharedfiles/filedetails/?id=2868392160]Research Reinvented[/url]
-[*] Updated compatibility with [url=https://steamcommunity.com/sharedfiles/filedetails/?id=2552092060]Research Whatever[/url]
-[*] Added support for the custom research requirements in [url=https://steamcommunity.com/workshop/filedetails/?id=3014906877]Vanilla Vehicles Expanded[/url]
-[*] Added support for the extra research requirements in [url=https://steamcommunity.com/workshop/filedetails/?id=3119805903]GrimWorld 40,000 - Framework[/url]
-[*] Added compatibility with the tech-hiding from [url=https://steamcommunity.com/sharedfiles/filedetails/?id=1909914131]Save Our Ship 2[/url]
-[*] Added compatibility with the tech-limiting in [url=https://steamcommunity.com/sharedfiles/filedetails/?id=2516523040]Rimedieval[/url]. Needs a reload if the settings in Rimedieval are changed.
-[*] Added compatibility with [url=https://steamcommunity.com/sharedfiles/filedetails/?id=3236847079]Better Research Tabs[/url]
-[*] Added compatibility with [url=https://steamcommunity.com/sharedfiles/filedetails/?id=2606510510]Organized Research Tab[/url]
-[*] Added compatibility with [url=https://steamcommunity.com/sharedfiles/filedetails/?id=2879094186]Semi Random Research[/url]
-[*] Added compatibility with [url=https://steamcommunity.com/sharedfiles/filedetails/?id=3455432792]Semi Random Research: Progression Fork[/url]
-[*] Added compatibility with [url=https://steamcommunity.com/sharedfiles/filedetails/?id=3219596926]Medieval Overhaul[/url]
-[*] Added compatibility with [url=https://steamcommunity.com/sharedfiles/filedetails/?id=3414187030]World Tech Level[/url]
-[*] Added option to hide research that is blocked by tech-limiting mods instead of just disabling them. Thanks to m00nl1ght-dev
-[/list]
-[img]https://img.litet.net/logos/Notice.png[/img]
-
-[table]
-    [tr][td][url=https://discord.gg/h5TY6DA][img]https://img.litet.net/logos/Discord.png[/img][/url][/td] [td][url=https://github.com/emipa606/ResearchTree][img]https://img.litet.net/logos/Github.png[/img][/url][/td]
-    [/tr]
-    [tr]
-        [td][img]https://img.litet.net/logos/SafeToAdd.png[/img][/td]
-        [td][img]https://img.litet.net/logos/SafeToRemove.png[/img][/td]
-    [/tr]
-[/table]
-	
-[img]https://img.litet.net/logos/OriginalDescription.png[/img]
-A better research tree.
-
-[h2]Features[/h2]
- - automatically generated to maximize readability*. - shows research projects, buildings, plants and recipes unlocked by each research project. - projects can be queued, and colonists will automatically start the next project when the current research project completes. - search functionality to quickly find research projects. 
-
-[h2]FAQ[/h2]
-[i]Can I add/remove this from an existing save?[/i] You can add it to existing saves without problems. Removing this mod will lead to some errors when loading, but these should not affect gameplay - and will go away after saving.
-
-[i]Why is research X in position Y?[/i] Honestly, I have no idea. The placement of projects (nodes) is automated to minimize the number of crossings between dependencies (edges), and reduce the total length of these edges. There are many possible scenarios in which this can lead to placements that may appear non-optimal. Sometimes they really are non-optimal, sometimes they just appear to be so. See also the [i]technical[/i] section below for more information.
-
-[i]Can I use this with mod X[/i] Most likely, yes. Added researches and their requirements are automatically parsed and the tree layout will be updated accordingly. ResearchPal implements a lot of the same functionality as this mod, and the research queue will likely not work correctly if both mods are loaded.
-
-[i]This looks very similar to ResearchPal[/i] Yep. ResearchPal is based on a legacy version of this mod that was kept up-to-date by SkyArkAngel in the HCSK modpack. I haven’t worked on this mod in a long time, but I recently had some spare time and decided to give it another go. Feel free to use whichever you like better (ResearchPal has an entirely different layout algorithm). You can run both mods side by side to check out the different tree layouts, but be aware that the research queue will not work correctly if both mods are loaded.
-
-[h2]Contributors[/h2]
- - Templarr: Russian translation - Suh. Junmin: Korean translation - rw-chaos: German translation - 53N4: Spanish translation - Silverside: Fix UI scaling bug for vertical text - shiuanyue: Chinese (traditional) translation - notfood: Implement techprint requirements - HanYaodong: Add simplified Chinese translation 
-
-[h2]License[/h2]
-All original code in this mod is licensed under the [url=https://opensource.org/licenses/MIT]MIT license[/url]. Do what you want, but give me credit. All original content (e.g. text, imagery, sounds) in this mod is licensed under the [url=http://creativecommons.org/licenses/by-sa/4.0/]CC-BY-SA 4.0 license[/url].
-
-Parts of the code in this mod, and some content may be licensed by their original authors. If this is the case, the original author and license will either be given in the source code, or be in a LICENSE file next to the content. Please do not decompile my mods, but use the original source code available on [url=https://github.com/fluffy-mods/ResearchTree/]GitHub[/url], so license information in the source code is preserved.
-
-[img]https://img.litet.net/logos/ReportingIssues.png[/img]
-[list]
-[*] See if the the error persists if you just have this mod and its requirements active.
-[*] If not, try adding your other mods until it happens again.
-[*] Always post your log using the [url=https://steamcommunity.com/sharedfiles/filedetails/?id=2873415404]Log Uploader[/url]
-[*] For best support, please use the Discord-channel for error-reporting.
-[*] Do not report errors by making a discussion-thread, I get no notification of that.
-[*] If you have the solution for a problem, please post it to the GitHub repository.
-[*] Use [url=https://github.com/RimSort/RimSort/releases/latest]RimSort[/url] to sort your mods
-[/list] 
-
-[url=https://steamcommunity.com/sharedfiles/filedetails/changelog/3030499331][img]https://img.shields.io/github/v/release/emipa606/ResearchTree?label=latest%20version&amp;style=plastic&amp;color=9f1111&amp;labelColor=black[/img][/url] | tags:  queue,  tree</description>
-  <modVersion IgnoreIfNoMatchingField="True">1.6.2</modVersion>
->>>>>>> 0391d4a8
+    <modVersion IgnoreIfNoMatchingField="True">1.6.2</modVersion>
 </ModMetaData>